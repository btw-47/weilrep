r"""

Algebraic modular forms on O(n)

AUTHORS:

- Brandon Williams

"""

# ****************************************************************************
#       Copyright (C) 2020-2024 Brandon Williams
#
# This program is free software: you can redistribute it and/or modify
# it under the terms of the GNU General Public License as published by
# the Free Software Foundation, either version 2 of the License, or
# (at your option) any later version.
#                  https://www.gnu.org/licenses/
# ****************************************************************************

from collections import defaultdict
from itertools import combinations, product

import random

from sage.arith.misc import kronecker_symbol, next_prime
from sage.arith.srange import srange
from sage.combinat.subset import powerset
from sage.functions.other import binomial, floor
from sage.graphs.graph import Graph
from sage.matrix.constructor import matrix
from sage.matrix.special import identity_matrix
from sage.misc.cachefunc import cached_function
from sage.misc.prandom import randrange
from sage.modular.arithgroup.congroup_gamma0 import Gamma0_constructor as Gamma0
from sage.modules.free_module_element import vector
from sage.quadratic_forms.quadratic_form import QuadraticForm
from sage.rings.finite_rings.finite_field_constructor import FiniteField as GF
from sage.rings.finite_rings.integer_mod import mod, square_root_mod_prime
from sage.rings.integer import Integer
from sage.rings.integer_ring import ZZ
from sage.rings.number_field.number_field import NumberField
from sage.rings.polynomial.polynomial_ring_constructor import PolynomialRing
from sage.rings.power_series_ring import PowerSeriesRing
from sage.rings.rational_field import QQ
from sage.rings.real_mpfr import RR

from .eisenstein_series import local_normal_form_with_change_vars
from .weilrep import WeilRep
# from .weilrep_misc import relations

import cypari2
pari = cypari2.Pari()


class AlgebraicModularForms(object):
    r"""
    This class represents spaces of algebraic modular forms on the compact groups O(n).

    INPUT: an OrthogonalModularForms instance is constructed by calling ``OrthogonalModularForms(S)``, where:
    - ``S`` -- a Gram matrix for a positive-definite lattice; or
    - ``S`` -- a quadratic form; or
    - ``S`` -- the WeilRep instance WeilRep(S)
    """

    def __init__(self, w, **kwargs):
        try:
            S = w.gram_matrix()
        except AttributeError:
            w = WeilRep(w)
            S = w.gram_matrix()
        if not w.is_positive_definite():
            raise ValueError('This lattice is not positive-definite.')
        self.__weilrep = w
        self.__gram_matrix = S
        self.__qf = w.quadratic_form()
        # dictionaries to store computations
        self.__bases = {}
        self.__hs_spin = {}
        self.__molien_spin = {}
        self.__neighbor_matrices = {}

    def __repr__(self):
        return 'Algebraic modular forms associated to the Gram matrix\n%s' % str(self.__gram_matrix)

    # ## Attributes

    def automorphism_group(self):
        r"""
        Return the automorphism group of self.

        The result is a GAP matrix group. To use its elements (e.g. to multiply with them) you usually need to make it into a Sage matrix.
        (for example by mapping g to matrix(n, n, g))
        """
        try:
            return self.__aut
        except AttributeError:
            q = self.quadratic_form()
            g = q.automorphism_group()
            self.__aut = g
            return g

    def _small_automorphism_group(self):
        try:
            return self.__aut_small
        except AttributeError:
            g = self.automorphism_group()
            g_gens = g.gens()
            X = [g.subgroup(x) for x in powerset(g_gens)]
            self.__aut_small = max(X, key=lambda x: len(x) if len(x) < 10000 else 0)
            return self.__aut_small

    def _base_ring(self):
        S = self.__gram_matrix
        return PolynomialRing(QQ, ['x_%s' % i for i in range(S.nrows())])

    def classes(self):
        r"""
        Return a list of AlgebraicModularForms instances representing the classes in self's genus.

        We compute them using p-neighbors which are then saved for later use.
        (This is slow if one only wants to know the classes because we compute all the p-neighbors.)

        EXAMPLES::

            sage: from weilrep import *
            sage: m = AlgebraicModularForms(matrix([[4, 1, 1], [1, 6, 1], [1, 1, 4]]))
            sage: len(m.classes())
            2
        """
        try:
            return self.__cg
        except AttributeError:
            p = 2
            while self.level() % p == 0:
                p = next_prime(p)
            _ = self.neighbor_matrices(p, 1)
            return self.__cg

    def _automorphism_group_conj_classes(self):
        try:
            return self.__cc
        except AttributeError:
            g = self.automorphism_group()
            x = g.conjugacy_classes()
            self.__cc = x
            return x

    def genus(self):
        return self.weilrep().genus()

    def gram_matrix(self):
        return self.__gram_matrix

    def is_split(self, p):
        r"""
        Determine whether O(L) is split over \QQ_p.
        In other words whether L_p is hyperbolic.

        EXAMPLES::

            sage: from weilrep import *
            sage: m = AlgebraicModularForms(CartanMatrix(['A', 6]))
            sage: m.is_split(2)
            True
        """
        S = self.gram_matrix()
        n = S.nrows()
        if n % 2:
            return False
        _, j = hyperbolic_splitting(S, p)
        return j + j == n

    def level(self):
        return self.weilrep().level()

    def _local_isometries(self):
        r"""
        Compute \QQ-isometries between the class representatives of self's genus.

        If the class representatives (specifically those computed by .classes()) are Gram matrices labelled S_1,...,S_n,
        then this computes isometries A_1,...,A_n  over QQ, with denominators coprime to the discriminant, such that A_i.transpose() * S_i * A_i is self's Gram matrix.
        These are used to 'canonically' identify the classes of self's genus as lattices in self x QQ so that the spinor norm is well-defined.

        EXAMPLES::

            sage: from weilrep import *
            sage: m = AlgebraicModularForms([[4, 1, 0, 0], [1, 4, 1, 0], [0, 1, 4, 1], [0, 0, 1, 4]])
            sage: I = m._local_isometries()
            sage: X = m.classes()
            sage: all(I[i].transpose() * X[i].gram_matrix() * I[i] == m.gram_matrix() for i in range(len(X)))
            True
        """
        try:
            return self.__equiv
        except AttributeError:
            _ = self.classes()
            return self.__equiv

    def mass(self):
        r"""
        Compute the mass of self's genus.
        """
        return self.quadratic_form().conway_mass()

    def neighbor_graph(self, p, k=1):
        r"""
        Compute the p^k-neighbor graph.

        INPUT:
        - ``p`` -- a prime not dividing the discriminant
        - ``k`` -- an integer

        OUTPUT: the multigraph whose vertices are the equivalence classes of the genus, where there is an edge between two vertices for each realization as p^k-neighbors.
        """
        classes = self.classes()
        _ = self.neighbor_matrices(p, k)
        d = {i: [] for i in range(len(classes))}
        for i, x in enumerate(classes):
            for j, y in enumerate(x.neighbor_matrices(p, k)):
                d[i].extend([j] * len(y))
        G = Graph(d)
        return G

    def neighbor_matrices(self, p, k, classes=None, num_automorphisms=None, equivalences=None):
        r"""
        Compute change-of-basis matrices between p^k-neighbors.

        NOTE: if representatives of the genus are not already known, then we compute them here. The representatives obtained this way are random.
        """
        try:
            return self.__neighbor_matrices[(p, k)]
        except KeyError:
            try:
                classes = self.__cg
                num_automorphisms = [x.number_of_automorphisms() for x in classes]
                equivalences = self._local_isometries()
            except AttributeError:
                if classes is None:
                    classes = [self]
                    num_automorphisms = [self.number_of_automorphisms()]
                    equivalences = [identity_matrix(self.gram_matrix().nrows())]
                pass

            def isometry(x, z, i):
                r"""
                Find a pair j, m such that m is an isometry between x and classes[j], or add a new class
                """
                nonlocal classes, equivalences, num_automorphisms
                q = QuadraticForm(x)
                for j, y in enumerate(classes):
                    q2 = y.quadratic_form()
                    a = q2.is_globally_equivalent_to(q, return_matrix=True)
                    if a:
                        return j, a
                classes.append(AlgebraicModularForms(x))
                num_automorphisms.append(Integer(q.number_of_automorphisms()))
                equivalences.append(z * equivalences[i])
                return len(classes) - 1, equivalences[0]
            U = []
            for i, x in enumerate(classes):
                u = [[] for _ in classes]
                S = x.gram_matrix()
                G = x._small_automorphism_group()
                L = pk_neighbors(S, G, p, k)
                for y, a, n in L:
                    j, b = isometry(y, a, i)
                    c = b * a
                    for h in n:
                        h = h.transpose().inverse()
                        try:
                            u[j].append(c * h)
                        except IndexError:
                            u.append([c * h])
                U.append(u)
            if sum(~x for x in num_automorphisms) != self.mass():
                # lets try another prime
                _ = self.neighbor_matrices(next_prime(p), 1, classes=classes, num_automorphisms=num_automorphisms, equivalences=equivalences)
                old_classes = classes
                classes = self.__cg
                for u in U:
                    if len(u) != len(classes):
                        u.extend([0] * (len(classes) - len(u)))
                for i, x in enumerate(classes):
                    if i > len(old_classes):
                        u = [[] for _ in classes]
                        S = x.gram_matrix()
                        G = x._small_automorphism_group()
                        L = pk_neighbors(S, G, p, k)
                        for y, a, n in L:
                            j, b = isometry(y)
                            c = b * a
                            for h in n:
                                h = h.transpose()
                                try:
                                    u[j].append(c * h)
                                except IndexError:
                                    u.append([c * h])
            for i, x in enumerate(classes):
                x._AlgebraicModularForms__neighbor_matrices[(p, k)] = U[i]
            self.__cg = classes
            self.__equiv = equivalences
            return self.__neighbor_matrices[(p, k)]

    def number_of_automorphisms(self):
        return Integer(self.__qf.number_of_automorphisms())

    def quadratic_form(self):
        return self.__qf

<<<<<<< HEAD
    def _spin_numbers(self):
        r"""
        Let D be self's discriminant. For a divisor d | D we compute the numbers s_d defined as follows:

        s_d = -1 if there exists a self-isometry whose spinor norm is nontrivial mod d
        s_d = +1 otherwise.

        s_1 is always +1.

        NOTE: I do not know what the proper name for these numbers are.
        """
        try:
            return self.__spin
        except AttributeError:
            l = self.level()
            S = self.gram_matrix()
            n = S.nrows()
            spin = {(d, 1): 1 for d in l.divisors() if d.is_squarefree()}
            spin.update({(d, -1): 1 for d in l.divisors() if d.is_squarefree()})
            g = self.automorphism_group()
            for x in g.gens():
                x = matrix(n, n, x)
                N = spinor_norm(S, x)
                xdet = x.determinant()
                for d in l.divisors():
                    if d.is_squarefree():
                        chi = (-1)**sum(N.valuation(p) for p in d.prime_divisors())
                        if chi != 1 or xdet != 1:
                            spin[(d, xdet)] = -1
            self.__spin = spin
            return spin

=======
>>>>>>> 98612323
    def weilrep(self):
        return self.__weilrep

    def __eq__(self, other):
        if not isinstance(other, AlgebraicModularForms):
            return False
        return self.gram_matrix() == other.gram_matrix()

    # ## modular forms

    def basis(self, k, spin=Integer(1), det=Integer(1), verbose=False, reynolds=False):
        r"""
        Compute a basis of algebraic modular forms of weight Har_k.

        EXAMPLES::

            sage: from weilrep import *
            sage: m = AlgebraicModularForms(CartanMatrix(['D', 4]))
            sage: m.basis(6)
            [Algebraic modular form mapping
            [ 2 -1  0  0]
            [-1  2 -1 -1]
            [ 0 -1  2  0]
            [ 0 -1  0  2]
            to
            -x_0^6 + 3*x_0^5*x_1 - 5*x_0^3*x_1^3 + 3*x_0*x_1^5 - x_1^6 - 5*x_0^4*x_1*x_2 + 10*x_0^3*x_1^2*x_2 + 5*x_0^2*x_1^3*x_2 - 10*x_0*x_1^4*x_2 + 3*x_1^5*x_2 + 5*x_0^4*x_2^2 - 10*x_0^3*x_1*x_2^2 + 5*x_0*x_1^3*x_2^2 - 10*x_0^2*x_1*x_2^3 + 10*x_0*x_1^2*x_2^3 - 5*x_1^3*x_2^3 + 5*x_0^2*x_2^4 - 5*x_0*x_1*x_2^4 + 3*x_1*x_2^5 - x_2^6 - 5*x_0^4*x_1*x_3 + 10*x_0^3*x_1^2*x_3 + 5*x_0^2*x_1^3*x_3 - 10*x_0*x_1^4*x_3 + 3*x_1^5*x_3 - 30*x_0^2*x_1^2*x_2*x_3 + 30*x_0*x_1^3*x_2*x_3 - 10*x_1^4*x_2*x_3 + 30*x_0^2*x_1*x_2^2*x_3 - 30*x_0*x_1^2*x_2^2*x_3 + 5*x_1^3*x_2^2*x_3 + 10*x_1^2*x_2^3*x_3 - 5*x_1*x_2^4*x_3 + 5*x_0^4*x_3^2 - 10*x_0^3*x_1*x_3^2 + 5*x_0*x_1^3*x_3^2 + 30*x_0^2*x_1*x_2*x_3^2 - 30*x_0*x_1^2*x_2*x_3^2 + 5*x_1^3*x_2*x_3^2 - 30*x_0^2*x_2^2*x_3^2 + 30*x_0*x_1*x_2^2*x_3^2 - 10*x_1*x_2^3*x_3^2 + 5*x_2^4*x_3^2 - 10*x_0^2*x_1*x_3^3 + 10*x_0*x_1^2*x_3^3 - 5*x_1^3*x_3^3 + 10*x_1^2*x_2*x_3^3 - 10*x_1*x_2^2*x_3^3 + 5*x_0^2*x_3^4 - 5*x_0*x_1*x_3^4 - 5*x_1*x_2*x_3^4 + 5*x_2^2*x_3^4 + 3*x_1*x_3^5 - x_3^6]
        """
        try:
            return self.__bases[(k, spin, det)]
        except KeyError:
            pass
        dim = self.dimension(k, separate_classes=True, spin=spin, det=det)
        if verbose:
            print('I need to find %s modular forms.' % dim)
        R = self._base_ring()
        L = []
        for i, x in enumerate(self.classes()):
            if verbose:
                print('I will compute invariant polynomials for class %s of %s.' % (i, len(self.classes())))
            if k:
                y = invariant_weight_k_polynomials_with_dim_bound(x.gram_matrix(), x.automorphism_group(), k, dim[i], spin=spin, det=det, verbose=verbose, reynolds=reynolds)
                y = [b / b.content() for b in y]
            elif self._AlgebraicModularForms__molien_spin[(spin, det)][i].numerator()[0]:
                y = [R(1)]
            else:
                y = []
            L.append(y)
        a = []
        zero = R.zero()
        n = len(L)
        for i, y in enumerate(L):
            a.extend(AlgebraicModularForm(self, [zero] * i + [x] + [zero] * (n - 1 - i),
                                          k, spin=spin, det=det) for x in y)
        self.__bases[(k, spin)] = a
        return a

    def eisenstein_series(self):
        r"""
        Compute the Eisenstein series.
        (This is the modular form of weight 0 that maps each class to 1.)
        """
        x = self.classes()
        R = self._base_ring()
        return AlgebraicModularForm(self, [R(1) for _ in x], 0)

    def hilbert_series(self, spin=1, det=1):
        r"""
        Compute the Hilbert series
        \sum (dim M(Har_k)) * t^k
        as a rational function of t.

        INPUT:
        - ``spin`` (optional, default = 1). This is a squarefree divisor of the discriminant. If spin = d is nontrivial, then we twist by the spinor character spin_d
        (if d = p is prime, then this is just the spinor norm over QQ_p).

        - ``det`` (optional, default = 1). If det = -1, then we twist by the determinant character det of O(L).

        Twisting by a character \chi means that we compute the Hilbert series
        \sum (dim M(Har_k x \chi)) * t^k

        EXAMPLES::

            sage: from weilrep import *
            sage: m = AlgebraicModularForms(CartanMatrix(['D', 4]))
            sage: m.hilbert_series()
            -1/(t^26 - t^20 - t^18 - t^14 + t^12 + t^8 + t^6 - 1)

            sage: from weilrep import *
            sage: m = AlgebraicModularForms(CartanMatrix(['D', 4]))
            sage: m.hilbert_series(spin = 2)
            -t^12/(t^26 - t^20 - t^18 - t^14 + t^12 + t^8 + t^6 - 1)

            sage: from weilrep import *
            sage: m = AlgebraicModularForms(CartanMatrix(['D', 4]))
            sage: m.hilbert_series(det = -1)
            -t^24/(t^26 - t^20 - t^18 - t^14 + t^12 + t^8 + t^6 - 1)
        """
        try:
            if spin == 1 and det == 1:
                return self.__hs
            else:
                return self.__hs_spin[(spin, det)]
        except (AttributeError, KeyError):
            r, t = PolynomialRing(QQ, 't').objgen()
            x = self.classes()
            s = 0
            molien_series = []
            n = self.gram_matrix().nrows()
            for m in x:
                f = 0
                S = m.gram_matrix()
                if spin == 1:
                    if det == 1:
                        character = lambda y: 1
                    else:
                        character = lambda y: y.determinant()
                else:
                    if det == 1:
                        def character(y):
                            N = spinor_norm(S, y)
                            return (-1)**sum(N.valuation(p) for p in spin.prime_factors())
                    else:
                        def character(y):
                            N = spinor_norm(S, y)
                            return y.determinant() * (-1)**sum(N.valuation(p) for p in spin.prime_factors())
                N = m.number_of_automorphisms()
                cc = m._automorphism_group_conj_classes()
                for u in cc:
                    y = matrix(n, n, u.representative())
                    f += character(y) * u.cardinality() * (1 - t * t) / (N * r(t**n * y.charpoly()(~t)))
                molien_series.append(f)
                s += f
            if spin == 1 and det == 1:
                self.__hs = s
                self.__molien = molien_series
            self.__hs_spin[(spin, det)] = s
            self.__molien_spin[(spin, det)] = molien_series
            return s

    def dimension(self, k, spin=1, det=1, separate_classes=False):
        r"""
        Compute the dimension of the space of algebraic modular forms of weight Har_k.

        INPUT:
        - ``k`` -- the weight (a natural number or 0)
        - ``spin`` -- the spinor character (see .hilbert_series())
        - ``det`` -- the determinant character (see .hilbert_series())
        - ``separate_classes`` -- Boolean (default False). If True then we ONLY compute the space of harmonic polynomials that transform under self's orthogonal group O(L) with the specified character.

        EXAMPLES::

            sage: from weilrep import *
            sage: m = AlgebraicModularForms(CartanMatrix(['D', 5]))
            sage: m.dimension(40)
            28

            sage: from weilrep import *
            sage: m = AlgebraicModularForms(CartanMatrix(['A', 5]))
            sage: m.dimension(5, spin=3)
            1
        """
        if self.level() % spin:
            raise ValueError('The spin character must correspond to a divisor of the level %s' % self.level())
        r = PowerSeriesRing(QQ, 't', (k + 1))
        p = self.hilbert_series(spin=spin, det=det)
        if separate_classes:
            if spin == 1 and det == 1:
                p = self.__molien
            else:
                p = self.__molien_spin[(spin, det)]
            f = [r(p.numerator()) / r(p.denominator()) for p in p]
            return [f[k] for f in f]
        f = r(p.numerator()) / r(p.denominator())
        return f[k]

    def theta_kernel(self, k, spin=1, det=1):
        r"""
        Compute a basis of the kernel of the theta map.

        EXAMPLES::

            sage: from weilrep import *
            sage: m = AlgebraicModularForms(matrix([[2, 1, 0, 0, 0], [1, 2, 1, 0, 0], [0, 1, 2, 1, 0], [0, 0, 1, 2, 0], [0, 0, 0, 0, 2]]))
            sage: len(m.theta_kernel(8))
            1
        """
        X = self.basis(k, spin=spin, det=det)
        V = polynomial_relations([x.theta().polynomial() for x in X]).basis_matrix()
        return [sum(v[i] * x for i, x in enumerate(X)) for v in V.rows()]

    # ## Hecke etc

    def eigenforms(self, X, spin=1, det=1, _p=2, _name='', _final_recursion=True, _K_list=[]):
        r"""
        Compute eigenforms.

        If k is a natural number or 0, then
        self.eigenforms(k)
        produces Galois representatives of the eigenforms of weight k.

        If X is a list of AlgebraicModularForm instances, then
        self.eigenforms(X)
        produces Galois representatives of the eigenforms contained in span(X).
        (If span(X) is not invariant under the Hecke operators then this should produce some sort of error!!)

        EXAMPLES::

            sage: from weilrep import *
            sage: m = AlgebraicModularForms(CartanMatrix(['A', 4]))
            sage: m.eigenforms(8)
            [Algebraic modular form mapping
            [ 2 -1  0  0]
            [-1  2 -1  0]
            [ 0 -1  2 -1]
            [ 0  0 -1  2]
            to
            (-71/25536*a_0 + 85/336)*x_0^8 + (71/6384*a_0 - 85/84)*x_0^7*x_1 + (-65/17024*a_0 + 275/224)*x_0^6*x_1^2 + (-1403/51072*a_0 - 95/672)*x_0^5*x_1^3 + (367/8512*a_0 - 45/112)*x_0^4*x_1^4 + (-1403/51072*a_0 - 95/672)*x_0^3*x_1^5 + (-65/17024*a_0 + 275/224)*x_0^2*x_1^6 + (71/6384*a_0 - 85/84)*x_0*x_1^7 + (-71/25536*a_0 + 85/336)*x_1^8 + (-2573/76608*a_0 + 4855/1008)*x_0^6*x_1*x_2 + (2573/25536*a_0 - 4855/336)*x_0^5*x_1^2*x_2 + (-20351/153216*a_0 + 43885/2016)*x_0^4*x_1^3*x_2 + (197/2016*a_0 - 9805/504)*x_0^3*x_1^4*x_2 + (233/51072*a_0 + 5045/672)*x_0^2*x_1^5*x_2 + (-1403/38304*a_0 - 95/504)*x_0*x_1^6*x_2 + (71/6384*a_0 - 85/84)*x_1^7*x_2 + (2573/76608*a_0 - 4855/1008)*x_0^6*x_2^2 + (-2573/25536*a_0 + 4855/336)*x_0^5*x_1*x_2^2 + (1165/51072*a_0 + 25225/672)*x_0^4*x_1^2*x_2^2 + (4685/38304*a_0 - 49975/504)*x_0^3*x_1^3*x_2^2 + (-301/3648*a_0 + 2135/48)*x_0^2*x_1^4*x_2^2 + (233/51072*a_0 + 5045/672)*x_0*x_1^5*x_2^2 + (-65/17024*a_0 + 275/224)*x_1^6*x_2^2 + (301/1368*a_0 - 2135/18)*x_0^4*x_1*x_2^3 + (-301/684*a_0 + 2135/9)*x_0^3*x_1^2*x_2^3 + (4685/38304*a_0 - 49975/504)*x_0^2*x_1^3*x_2^3 + (197/2016*a_0 - 9805/504)*x_0*x_1^4*x_2^3 + (-1403/51072*a_0 - 95/672)*x_1^5*x_2^3 + (-301/2736*a_0 + 2135/36)*x_0^4*x_2^4 + (301/1368*a_0 - 2135/18)*x_0^3*x_1*x_2^4 + (1165/51072*a_0 + 25225/672)*x_0^2*x_1^2*x_2^4 + (-20351/153216*a_0 + 43885/2016)*x_0*x_1^3*x_2^4 + (367/8512*a_0 - 45/112)*x_1^4*x_2^4 + (-2573/25536*a_0 + 4855/336)*x_0^2*x_1*x_2^5 + (2573/25536*a_0 - 4855/336)*x_0*x_1^2*x_2^5 + (-1403/51072*a_0 - 95/672)*x_1^3*x_2^5 + (2573/76608*a_0 - 4855/1008)*x_0^2*x_2^6 + (-2573/76608*a_0 + 4855/1008)*x_0*x_1*x_2^6 + (-65/17024*a_0 + 275/224)*x_1^2*x_2^6 + (71/6384*a_0 - 85/84)*x_1*x_2^7 + (-71/25536*a_0 + 85/336)*x_2^8 + (-2573/76608*a_0 + 4855/1008)*x_0^6*x_2*x_3 + (2573/25536*a_0 - 4855/336)*x_0^5*x_1*x_2*x_3 + (-18517/51072*a_0 + 265295/672)*x_0^4*x_1^2*x_2*x_3 + (3049/5472*a_0 - 55115/72)*x_0^3*x_1^3*x_2*x_3 + (-18517/51072*a_0 + 265295/672)*x_0^2*x_1^4*x_2*x_3 + (2573/25536*a_0 - 4855/336)*x_0*x_1^5*x_2*x_3 + (-2573/76608*a_0 + 4855/1008)*x_1^6*x_2*x_3 + (31/3192*a_0 - 10685/42)*x_0^4*x_1*x_2^2*x_3 + (-31/1596*a_0 + 10685/21)*x_0^3*x_1^2*x_2^2*x_3 + (-1289/6384*a_0 + 17515/84)*x_0^2*x_1^3*x_2^2*x_3 + (193/912*a_0 - 5555/12)*x_0*x_1^4*x_2^2*x_3 + (2573/25536*a_0 - 4855/336)*x_1^5*x_2^2*x_3 + (301/1368*a_0 - 2135/18)*x_0^4*x_2^3*x_3 + (-301/684*a_0 + 2135/9)*x_0^3*x_1*x_2^3*x_3 + (5627/6384*a_0 - 90145/84)*x_0^2*x_1^2*x_2^3*x_3 + (-12667/19152*a_0 + 240545/252)*x_0*x_1^3*x_2^3*x_3 + (-20351/153216*a_0 + 43885/2016)*x_1^4*x_2^3*x_3 + (-193/912*a_0 + 5555/12)*x_0^2*x_1*x_2^4*x_3 + (193/912*a_0 - 5555/12)*x_0*x_1^2*x_2^4*x_3 + (197/2016*a_0 - 9805/504)*x_1^3*x_2^4*x_3 + (-2573/25536*a_0 + 4855/336)*x_0^2*x_2^5*x_3 + (2573/25536*a_0 - 4855/336)*x_0*x_1*x_2^5*x_3 + (233/51072*a_0 + 5045/672)*x_1^2*x_2^5*x_3 + (-1403/38304*a_0 - 95/504)*x_1*x_2^6*x_3 + (71/6384*a_0 - 85/84)*x_2^7*x_3 + (2573/76608*a_0 - 4855/1008)*x_0^6*x_3^2 + (-2573/25536*a_0 + 4855/336)*x_0^5*x_1*x_3^2 + (18517/51072*a_0 - 265295/672)*x_0^4*x_1^2*x_3^2 + (-3049/5472*a_0 + 55115/72)*x_0^3*x_1^3*x_3^2 + (18517/51072*a_0 - 265295/672)*x_0^2*x_1^4*x_3^2 + (-2573/25536*a_0 + 4855/336)*x_0*x_1^5*x_3^2 + (2573/76608*a_0 - 4855/1008)*x_1^6*x_3^2 + (-31/3192*a_0 + 10685/42)*x_0^4*x_1*x_2*x_3^2 + (31/1596*a_0 - 10685/21)*x_0^3*x_1^2*x_2*x_3^2 + (1289/6384*a_0 - 17515/84)*x_0^2*x_1^3*x_2*x_3^2 + (-193/912*a_0 + 5555/12)*x_0*x_1^4*x_2*x_3^2 + (-2573/25536*a_0 + 4855/336)*x_1^5*x_2*x_3^2 + (-301/912*a_0 + 2135/12)*x_0^4*x_2^2*x_3^2 + (301/456*a_0 - 2135/6)*x_0^3*x_1*x_2^2*x_3^2 + (-1289/1064*a_0 + 17515/14)*x_0^2*x_1^2*x_2^2*x_3^2 + (5627/6384*a_0 - 90145/84)*x_0*x_1^3*x_2^2*x_3^2 + (1165/51072*a_0 + 25225/672)*x_1^4*x_2^2*x_3^2 + (1289/6384*a_0 - 17515/84)*x_0^2*x_1*x_2^3*x_3^2 + (-1289/6384*a_0 + 17515/84)*x_0*x_1^2*x_2^3*x_3^2 + (4685/38304*a_0 - 49975/504)*x_1^3*x_2^3*x_3^2 + (18517/51072*a_0 - 265295/672)*x_0^2*x_2^4*x_3^2 + (-18517/51072*a_0 + 265295/672)*x_0*x_1*x_2^4*x_3^2 + (-301/3648*a_0 + 2135/48)*x_1^2*x_2^4*x_3^2 + (233/51072*a_0 + 5045/672)*x_1*x_2^5*x_3^2 + (-65/17024*a_0 + 275/224)*x_2^6*x_3^2 + (301/1368*a_0 - 2135/18)*x_0^4*x_2*x_3^3 + (-301/684*a_0 + 2135/9)*x_0^3*x_1*x_2*x_3^3 + (301/456*a_0 - 2135/6)*x_0^2*x_1^2*x_2*x_3^3 + (-301/684*a_0 + 2135/9)*x_0*x_1^3*x_2*x_3^3 + (301/1368*a_0 - 2135/18)*x_1^4*x_2*x_3^3 + (31/1596*a_0 - 10685/21)*x_0^2*x_1*x_2^2*x_3^3 + (-31/1596*a_0 + 10685/21)*x_0*x_1^2*x_2^2*x_3^3 + (-301/684*a_0 + 2135/9)*x_1^3*x_2^2*x_3^3 + (-3049/5472*a_0 + 55115/72)*x_0^2*x_2^3*x_3^3 + (3049/5472*a_0 - 55115/72)*x_0*x_1*x_2^3*x_3^3 + (4685/38304*a_0 - 49975/504)*x_1^2*x_2^3*x_3^3 + (197/2016*a_0 - 9805/504)*x_1*x_2^4*x_3^3 + (-1403/51072*a_0 - 95/672)*x_2^5*x_3^3 + (-301/2736*a_0 + 2135/36)*x_0^4*x_3^4 + (301/1368*a_0 - 2135/18)*x_0^3*x_1*x_3^4 + (-301/912*a_0 + 2135/12)*x_0^2*x_1^2*x_3^4 + (301/1368*a_0 - 2135/18)*x_0*x_1^3*x_3^4 + (-301/2736*a_0 + 2135/36)*x_1^4*x_3^4 + (-31/3192*a_0 + 10685/42)*x_0^2*x_1*x_2*x_3^4 + (31/3192*a_0 - 10685/42)*x_0*x_1^2*x_2*x_3^4 + (301/1368*a_0 - 2135/18)*x_1^3*x_2*x_3^4 + (18517/51072*a_0 - 265295/672)*x_0^2*x_2^2*x_3^4 + (-18517/51072*a_0 + 265295/672)*x_0*x_1*x_2^2*x_3^4 + (1165/51072*a_0 + 25225/672)*x_1^2*x_2^2*x_3^4 + (-20351/153216*a_0 + 43885/2016)*x_1*x_2^3*x_3^4 + (367/8512*a_0 - 45/112)*x_2^4*x_3^4 + (-2573/25536*a_0 + 4855/336)*x_0^2*x_2*x_3^5 + (2573/25536*a_0 - 4855/336)*x_0*x_1*x_2*x_3^5 + (-2573/25536*a_0 + 4855/336)*x_1^2*x_2*x_3^5 + (2573/25536*a_0 - 4855/336)*x_1*x_2^2*x_3^5 + (-1403/51072*a_0 - 95/672)*x_2^3*x_3^5 + (2573/76608*a_0 - 4855/1008)*x_0^2*x_3^6 + (-2573/76608*a_0 + 4855/1008)*x_0*x_1*x_3^6 + (2573/76608*a_0 - 4855/1008)*x_1^2*x_3^6 + (-2573/76608*a_0 + 4855/1008)*x_1*x_2*x_3^6 + (-65/17024*a_0 + 275/224)*x_2^2*x_3^6 + (71/6384*a_0 - 85/84)*x_2*x_3^7 + (-71/25536*a_0 + 85/336)*x_3^8]
        """
        if isinstance(X, Integer):
            X = self.basis(X, spin=spin, det=det)
            return self.eigenforms(X, spin=spin, det=det)
        if not X:
            return []
        while self.level() % _p == 0:
            _p = next_prime(_p)
        T = self.hecke_operator(_p)
        M = T.matrix(X)
        chi = M.characteristic_polynomial()
        F = chi.factor()
        L = []
        i = 0
        K_list = []
        chi_list = []
        for x, n in F:
            if x.degree() > 1:
                name = 'a_%s%s' % (_name, i)
                K = NumberField(x, name)
                i += 1
            else:
                K = QQ
            M_K = matrix(K, M)
            V = x(M_K).transpose().kernel().basis_matrix()
            V_rows = V.rows()
            if n == 1:
                if len(V_rows) > 1:
                    P = matrix(K, [V.solve_left(M_K * v) for v in V_rows])
                    for p in P.eigenvectors_left(extend=False):
                        c = p[0].charpoly()
                        if c not in chi_list:
                            L.append(vector(p[1][0]) * V)
                            K_list.append(K)
                            chi_list.append(c)
                else:
                    L.append(V_rows[0])
                    K_list.append(K)
            else:  # this will get ugly if multiplicity-one fails for some reason. For maximal lattices it is probably OK.
                _name = _name + '%s_' % i
                K_list_2, eigenvectors = self.eigenforms([sum(v[i] * X[i] for i in range(len(v))) for v in V_rows], _p=next_prime(_p), _name=_name, _final_recursion=False, _K_list=K_list)
                K_list.extend(K_list_2)
                L.extend([x * V for x in eigenvectors])
        eigenforms = []
        if _final_recursion:
            L = [sum(X[i] * y for i, y in enumerate(x)) for x in L]
            for i, x in enumerate(L):
                x.__class__ = AlgebraicModularFormEigenform
                x._AlgebraicModularFormEigenform__field = K_list[i]
                eigenforms.append(x)
            return eigenforms
        return K_list, L

    def hecke_operator(self, p, d=1, safe=False):
        r"""
        Construct the Hecke operator T_{p, d}.
        This is the Hecke operator defined using p^d-neighbors.

        INPUT:
        - ``p`` -- a prime
        - ``d`` -- a natural number (default d=1)

        OUTPUT: AlgebraicModularFormHeckeOperator
        """
        if self.level() % p or safe is False:
            return AlgebraicModularFormHeckeOperator(self, p, d=d)
        raise NotImplementedError('Hecke operators are only implemented for primes not dividing the discriminant.')


class AlgebraicModularForm(object):
    r"""
    Class to represent an algebraic modular form.

    Should not be called directly.
    Initialize with the following data
    - ``amf`` -- AlgebraicModularForms instance (generally the one that created this form)
    - ``f`` -- a list of polynomials, one for each class in the genus of amf
    - ``weight`` -- self's weight (an integer k, representing Har_k)
    - ``spin``, ``det`` -- character twist
    """

    def __init__(self, amf, f, weight, spin=1, det=1):
        self.__amf = amf
        self.__f = f
        self.__weight = weight
        self.__spin = spin
        self.__det = det

    def __repr__(self):
        r"""
        When printed. This can be long, so don't do it unless you need to.
        """
        try:
            return self.__str
        except AttributeError:
            f = self.__f
            s = 'Algebraic modular form mapping\n' + '\n'.join(['%s\nto\n%s,\n' % (str(x.gram_matrix()), str(f[i])) for i, x in enumerate(self.__amf.classes())])
            s = s[:-2]
            self.__str = s
            return s

    def amf(self):
        r"""
        Return self's AlgebraicModularForms instance.
        """
        return self.__amf

    def base_field(self):
        r"""
        Return the coefficient field. If self is a Hecke eigenform then this is the field generated by the eigenvalues.
        """
        return self._f()[0].base_ring()

    def _f(self):
        return self.__f

    def gram_matrix(self):
        return self.__amf.gram_matrix()

    def det(self):
        return self.__det

    def spin(self):
        return self.__spin

    def weight(self):
        return self.__weight

    def __call__(self, x):
        r"""
        Return the polynomial corresponding to x.

        x should be a quadratic form in the correct genus.
        """
        amf = self.__amf
        classes = amf.classes()
        f = self.__f
        try:
            x = x.gram_matrix()
        except AttributeError:
            try:
                x = x.matrix()
            except AttributeError:
                pass
        classes = [y.quadratic_form() for y in classes]
        g = [y.matrix() for y in classes]
        try:
            i = g.index(x)
            return f[i]
        except ValueError:
            q = QuadraticForm(ZZ, x)
            try:
                i = next(i for i, y in enumerate(classes) if y.is_globally_equivalent_to(q))
                return f[i]
            except StopIteration:
                raise ValueError('%s is not in the correct genus!' % str(x)) from None

    # ## Arithmetic operations

    def __add__(self, other):
        if not other:
            return self
        if self.amf() != other.amf() or self.weight() != other.weight() or self.spin() != other.spin() or self.det() != other.det():
            raise TypeError
        f1 = self._f()
        f2 = other._f()
        return AlgebraicModularForm(self.amf(), [f1[i] + f2[i] for i in range(len(f1))], self.weight(), spin=self.spin(), det=self.det())
    __radd__ = __add__

    def __sub__(self, other):
        if self.amf() != other.amf() or self.weight() != other.weight() or self.spin() != other.spin() or self.det() != other.det():
            raise TypeError
        f1 = self._f()
        f2 = other._f()
        return AlgebraicModularForm(self.amf(), [f1[i] - f2[i] for i in range(len(f1))], self.weight(), spin=self.spin(), det=self.det())

    def __mul__(self, other):
        r"""
        Multiplication of algebraic modular forms is defined by means of the harmonic projection.
        This makes algebraic modular forms a commutative graded ring.
        """
        if isinstance(other, AlgebraicModularForm):
            amf = self.amf()
            if amf != other.amf():
                raise TypeError
            f1 = self._f()
            f2 = other._f()
            classes = amf.classes()
            spin = (self.spin() * other.spin()).squarefree_part()
            return AlgebraicModularForm(self.amf(), [harmonic_projection(f1[i] * f2[i], classes[i].gram_matrix()) for i in range(len(f1))], self.weight() + other.weight(), spin=spin)
        return AlgebraicModularForm(self.amf(), [other * x for x in self._f()], self.weight(), spin=self.spin(), det=self.det())
    __rmul__ = __mul__

    def __div__(self, N):
        return AlgebraicModularForm(self.amf(), [x / N for x in self._f()], self.weight(), spin=self.spin(), det=self.det())
    __truediv__ = __div__

    # ## Theta map

    def theta(self, bound=None):
        r"""
        Apply the Theta map to self.

        The Fourier coefficients of the theta functions are computed up to bound.
        If bound is not given then we use the Sturm bound.
        """
        amf = self.__amf
        classes = amf.classes()
        f = self._f()
        q, = PowerSeriesRing(self.base_field(), 'q').gens()
        lvl = amf.level()
        k = self.weight()
        n = amf.gram_matrix().nrows() + k + k
        if bound is None:
            bound = floor(Gamma0(lvl).index() * n / 24) + 1
        if k > 0:
            def theta_series(x, p):
                if not p:
                    return 0
                x = x.gram_matrix()
                _, _, v = pari(x).qfminim(bound + bound + 1)
                v = v.sage().columns()
                return sum(q ** (Integer(v * x * v / 2)) * p(*v) for v in v)
            return sum(theta_series(classes[i], p) / classes[i].number_of_automorphisms() for i, p in enumerate(f)).add_bigoh(bound)
        return sum(f[i][[0] * n] * x.quadratic_form().theta_series(bound) / x.number_of_automorphisms() for i, x in enumerate(classes))


class AlgebraicModularFormHeckeOperator(object):
    r"""
    This class represents Hecke operators that act on algebraic modular forms for a definite orthogonal group O(n) = O(S).

    If p is a prime and d \in \NN, then the Hecke operator T_{p, d} is defined using the "p^d-neighbor" relation.
    """

    def __init__(self, amf, p, d=1):
        self.__index = p
        self.__degree = d
        self.__amf = amf

    def __repr__(self):
        return 'Hecke operator of index %s and degree %s acting on %s' % (self.__index, self.__degree, self.__amf)

    def amf(self):
        return self.__amf

    def degree(self):
        return self.__degree

    def index(self):
        return self.__index

    def __call__(self, f):
        r"""
        Apply the Hecke operator (self) to the AlgebraicModularForm f.

        INPUT:
        - "f" -- AlgebraicModularForm

        OUTPUT: AlgebraicModularForm
        """
        amf = self.__amf
        k = f.weight()
        p = self.__index
        d = self.__degree
        S = amf.gram_matrix()
        R = amf._base_ring()
        rgens = vector(R.gens())
        spin = f.spin()
        det = f.det()
        classes = amf.classes()

        def spinor_character(A):
            return (-1)**len([p for p in spinor_norm(S, A).prime_factors() if spin % p == 0])
        if det == 1:
            if spin == 1:
                character = lambda A: 1
            else:
                character = spinor_character
        else:
            if spin == 1:
                character = lambda A: A.determinant()
            else:
                character = lambda A: A.determinant() * spinor_character(A)
        h = [R(0)] * len(classes)
        iso = amf._local_isometries()
        for i, x in enumerate(classes):
            nm = x.neighbor_matrices(p, d)
            b1 = iso[i]
            for j, b_list in enumerate(nm):
                if b_list:
                    b0 = iso[j]
                    for b in b_list:
                        c = character(b0.inverse() * b * b1)
                        if k:
                            h[i] += c * f._f()[j](*(b * rgens))
                        else:
                            h[i] += c * f._f()[j]
        # normalization factor p^k?
        p_k = p ** k
        return AlgebraicModularForm(amf, [p_k * x for x in h], k, spin=spin, det=det)

    def _evaluate_at_point(self, f, v):
        r"""
        Apply the Hecke operator to the algebraic modular form f, then evaluate at a point v \in \QQ^n.

        This is a lot faster than __call__ because we do not have to manipulate polynomials.
        We use it to compute the matrix representation of Hecke operators with respect to a basis.
        """
        amf = self.__amf
        k = f.weight()
        p = self.__index
        d = self.__degree
        spin = f.spin()
        classes = amf.classes()
        det = f.det()

        def spinor_character(A):
            return (-1)**len([p for p in spinor_norm(S, A).prime_factors() if spin % p == 0])
        if det == 1:
            if spin == 1:
                character = lambda A: 1
            else:
                character = spinor_character
        else:
            if spin == 1:
                character = lambda A: A.determinant()
            else:
                character = lambda A: A.determinant() * spinor_character(A)
        h = [0] * len(classes)
        S = amf.gram_matrix()
        iso = amf._local_isometries()
        for i, x in enumerate(classes):
            nm = x.neighbor_matrices(p, d)
            b1 = iso[i]
            for j, b_list in enumerate(nm):
                if b_list:
                    b0 = iso[j]
                    for b in b_list:
                        c = character(b0.inverse() * b * b1)
                        if k:
                            h[i] += c * f._f()[j](*(b * v))
                        else:
                            h[i] += c * f._f()[j]
        # normalization factor p^k?
        p_k = p ** k
        return [p_k * x for x in h]

    def matrix(self, X):
        r"""
        Compute the representation matrix of the Hecke operator with respect to a basis.

        We do this by evaluating the basis and its image at random points in \QQ^n and comparing the results.
        """
        x = []
        w = []
        n = self.__amf.gram_matrix().nrows()
        m = 0
        len_X = len(X)
        if not len_X:
            return matrix([[]])
        N = len(X[0]._f())
        denominator = len_X * n
        k = X[0].weight()
        if k:
            while m < len(X):
                v = vector(RR(random.random()).nearby_rational(max_denominator=denominator) for _ in range(n))
                y = x
                for i in range(N):
                    y = y + [[f._f()[i](*v) for f in X]]
                m1 = matrix(y).rank()
                if m1 > m:
                    x = y
                    w.append(v)
                    m = m1
            m = [[y for v in w for u in self._evaluate_at_point(f, v) for y in u] for f in X]
            return matrix(x).solve_right(matrix(m).transpose())
        else:
            I = [i for i in range(N) if any(f._f()[i] for f in X)]
            x = [[f._f()[i].base_ring()(f._f()[i]) for f in X] for i in I]
            Y = [self.__call__(f) for f in X]
            m = [[y._f()[i].base_ring()(y._f()[i]) for y in Y] for i in I]
        return matrix(x).solve_left(matrix(m))


class AlgebraicModularFormEigenform(AlgebraicModularForm):

    def eigenvalue(self, p, d=1):
        K = self.base_field()
        if not self.amf().level() % p:
            raise ValueError('The prime %s divides the lattice level %s.' % (p, self.amf().level()))
        T = self.amf().hecke_operator(p, d=d)
        n = self.amf().gram_matrix().nrows()
        denominator = 10 * n
        while 1:
            v = vector(RR(random.random()).nearby_rational(max_denominator=denominator) for _ in range(n))
            f = T._evaluate_at_point(self, v)
            g = self._f()
            try:
                xv = [x(*v) for x in g]
                i = next(i for i, x in enumerate(xv) if x)
                return K(f[i] / xv[i])
            except StopIteration:
                pass

    def euler_factor(self, p):
        r"""
        Compute the Euler factor at a "good" prime p in self's L-function.

        NOTE: this only works if the rank of the lattice is <= 8.
        We use Murphy's formulas for the explicit Satake transform.
        """
        rank = self.gram_matrix().nrows()
        k = self.weight()
        p_k = p**k
        X, = PolynomialRing(self.field(), 'X').gens()
        if rank == 3:
            e1 = self.eigenvalue(p)
            return 1 - e1*X + p**(2 * k + 1) * X * X
        if rank == 4:
            e1 = self.eigenvalue(p) / p_k
            if self.amf().is_split(p):
                e2 = self.eigenvalue(p, d=2) / p_k
                g = 1 - e1 * X + p * (e2 + 2) * X**2 - p * p * e1 * X**3 + p**4 * X**4
                return g(p_k * X)
            g = (1 - p**2 * X**2) * (1 - e1 * X + p**2 * X * X)
            return g(p_k * X)
        if rank == 5:
            e1 = self.eigenvalue(p) / p_k
            e2 = self.eigenvalue(p, d=2) / p_k
            g = 1 - e1*X + (e2 + 1 + p * p) * p * X * X - e1 * p**3 * X**3 + p**6 * X**4
            return g(p_k * X)
        if rank == 6:
            e1 = self.eigenvalue(p) / p_k
            e2 = self.eigenvalue(p, d=2) / p_k
            if self.amf().is_split(p):
                e3 = self.eigenvalue(p, d=3) / p_k
                g = 1 - e1 * X + (e2 + 1 + p + p*p) * p * X * X - (e1 + e1 + e3) * (p * X)**3 + (e2 + 1 + p + p*p) * p**5 * X**4 - e1 * p**8 * X**5 + p**12 * X**6
                return g(p_k * X)
            g = (1 - p**4 * X * X) * (1 - e1 * X + (e2 + p**3 + p**2 - p + 1) * p * X * X - p**4 * e1 * X**3 + p**8 * X**4)
            return g(p_k * X)
        if rank == 7:
            e1 = self.eigenvalue(p) / p_k
            e2 = self.eigenvalue(p, d=2) / p_k
            e3 = self.eigenvalue(p, d=3) / p_k
            g = 1 - e1 * X + p * (e2 + p**4 + p * p + 1) * X**2 - p**3 * ((1 + p * p) * e1 + e3) * X**3 + p**6 * (e2 + p**4 + p * p + 1) * X**4 - p**10 * e1 * X**5 + p**15 * X**6
            return g(p_k * X)
        if rank == 8:
            e1 = self.eigenvalue(p) / p_k
            e2 = self.eigenvalue(p, d=2) / p_k
            e3 = self.eigenvalue(p, d=3) / p_k
            if self.amf().is_split(p):
                e4 = self.eigenvalue(p, d=4) / p_k
                g = 1 - e1 * X + p * (e2 + p**4 + 2 * p**2 + 1) * X**2 - p**3 * (e3 + e1 * (p**2 + p + 1)) * X**3 + p**6 * (e4 + 2 * (e2 + p**4 + p**2 + 1)) * X**4 - p**9 * (e3 + e1 * (p**2 + p + 1)) * X**5 + p**13 * (e2 + p**4 + 2 * p**2 + 1) * X**6 - p**18 * e1 * X**7 + p**24 * X**8
                return g(p_k * X)
            g = (1 - p**6 * X**2) * (1 - e1 * X + p * (e2 + p**5 + p**4 + 1) * X**2 - p**3 * (e3 + e1 * (p**3 + p**2 - p + 1)) * X**3 + p**7 * (e2 + p**5 + p**4 + 1) * X**4 - p**12 * e1 * X**5 + p**18 * X**6)
            return g(p_k * X)
        return NotImplemented

    def field(self):
        r"""
        Field of definition.
        This is the field generated by self's Hecke eigenvalues.
        """
        return self.__field


# ## Implement the algorithms of Chapter 5 of Jeffery Hein's thesis

def isotropic_vector(S, V, p):
    r"""
    Compute an isotropic vector in an isotropic quadratic form over Z/pZ.

    INPUT:
    - ``S`` -- a Gram matrix for the quadratic form, defined over ZZ. (I.e. a symmetric integral matrix with even diagonal.)
    - ``V`` -- a set of vectors
    - ``p`` -- a prime

    OUTPUT: a vector v in span(V) that is isotropic, i.e. v*S*v/2 = 0 mod p.

    WARNING: if S is anisotropic then this algorithm will probably never terminate!
    Don't use this code on anisotropic lattices.

    Note: the vector v is random.
    """
    V = V[:3]
    W = matrix(ZZ, V)
    S1 = W * S * W.transpose()
    K = matrix(GF(p), S1).kernel().basis_matrix()
    if p > 2 and K.nrows():
        x = vector(ZZ, K.rows()[0])
        v = x[0] * V[0] + x[1] * V[1] + x[2] * V[2]
        return v
    S00 = S1[0, 0] // 2
    S11 = S1[1, 1] // 2
    if S00 % p == 0:
        return V[0]
    if S11 % p == 0:
        return V[1]
    n = len(V)
    S01 = S1[0, 1]
    if p == 2 and S01 % 2 == 0:
        return V[0] + V[1]
    if n == 2:
        if p == 2:
            raise RuntimeError
        d = S01 * S01 - 4 * S00 * S11
        d = square_root_mod_prime(mod(d, p))
        return V[1] - Integer((d + S01) // (S00 + S00)) * V[0]
    if p == 2:
        e = S1[0, 2] % 2
        g = (e * (S1[1, 2] + 1) + S1[2, 2] // 2) % 2
        return g * V[0] + e * V[1] + V[2]
    D, P = local_normal_form_with_change_vars(S1, p)
    P = P % p
    V0, V1, V2 = matrix(ZZ, P * W).rows()
    if D[0, 0] % p == 0:
        return V0
    if D[1, 1] % p == 0:
        return V1
    if D[2, 2] % p == 0:
        return V2
    while 1:
        a = randrange(1, p)
        b = randrange(p)
        u = -((a * a * D[0, 0] + b * b * D[1, 1]) / D[2, 2]) % p
        if kronecker_symbol(u, p) == 1:
            return vector(ZZ, a * V0 + b * V1 + square_root_mod_prime(mod(u, p)) * V2)
        a = randrange(p)
        b = randrange(1, p)
        u = -((a * a * D[0, 0] + b * b * D[1, 1]) / D[2, 2]) % p
        if kronecker_symbol(u, p) == 1:
            return vector(ZZ, a * V0 + b * V1 + square_root_mod_prime(mod(u, p)) * V2)


def hyperbolic_complement(S, V, p, X=[]):
    r"""
    Compute a hyperbolic complement to an isotropic subspace.
    """
    n = len(V)
    if n:
        W = matrix(V).transpose()
        S1 = S * W
        s = S1.columns()[0]
        if X:
            U = matrix(ZZ, matrix(GF(p), matrix(X) * S).transpose().kernel().basis_matrix())
            x = next(x for x in U if x * s % p)
            s = x / (x * s)
        else:
            j, x = next(x for x in enumerate(s) if x[1] % p)
            s = vector(ZZ, [0] * (j) + [Integer(x).inverse_mod(p)] + [0] * (S.nrows() - j - 1))  # - V[0] * ( S[j, j] / (2 * x * x) ) % p
        X = X + [s, V[0]]
        if n > 1:
            Z = hyperbolic_complement(S, V[1:], p, X=X)
            s = s % p
            s = s - sum(s * S1.columns()[i] * Z[i - 1] % p for i in range(1, n)) - sum(s * S * Z[i - 1] * V[i] % p for i in range(1, n))
            s = s - V[0] * (s * S * s) / 2
            return [s % p] + Z
        s = s - V[0] * (s * S * s) / 2
        return [s % p]
    return []


def hyperbolic_splitting(S, p, V=None, X=[], j=0):
    r"""
    Compute a maximal hyperbolic splitting.

    OUTPUT: a list H such that matrix(H) * S * matrix(H).transpose() splits a maximal number of hyperbolic planes over Z/p, together with a number i (the number of hyperbolic planes)

    WARNING: the output is random
    """
    if V is None:
        V = identity_matrix(S.nrows()).rows()
    n = len(V)
    if n:
        if n == 1:
            return [V[0]], 0
        elif n == 2:
            S0 = V[0] * S
            S00 = S0 * V[0] // 2
            S01 = S0 * V[1]
            S11 = V[1] * S * V[1] // 2
            if p == 2:
                if S00 % 2 and S11 % 2:
                    return V[:2], 0
            elif p > 2:
                d = S01 * S01 - 4 * S00 * S11
                if kronecker_symbol(d, p) != 1:
                    return V[:2], 0
        W = matrix(V)
        v1 = isotropic_vector(S, V[:3], p)
        v2, = hyperbolic_complement(S, [v1], p, X=X)
        v2 = (v2 / (v1 * S * v2)) % p
        Sv1 = (W * S) * v1
        Sv2 = (W * S) * v2
        U = matrix(ZZ, matrix(GF(p), [Sv1, Sv2]).transpose().kernel().basis_matrix())
        X = X + [v1, v2]
        H, j = hyperbolic_splitting(S, p, V=(U * W).rows(), X=X, j=j)
        return [v1, v2] + H, j + 1
    return [], 0


def isotropic_subspaces_nondegenerate(S, p, k):
    r"""
    Compute all k-dimensional isotropic subspaces in a quadratic form S over Z/pZ.
    """
    if not k:
        return []
    H, j = hyperbolic_splitting(S, p)
    H = matrix(ZZ, H)
    S_H = H * S * H.transpose()
    H_t = H.transpose()
    if not j:
        return []
    two_j = j + j
    n = S.nrows() - two_j
    if n:
        Sn = S_H[(-n):, (-n):]
        d = {i: [] for i in range(p)}
        if n == 1:
            Sn = Sn[0, 0] / 2
            for a in range(p):
                d[Sn * a * a % p].append([a])
        elif n == 2:
            Sn00, Sn01 = Sn.rows()[0]
            Sn11 = Sn[1, 1] / 2
            Sn00 /= 2
            for a in range(p):
                for b in range(p):
                    N = a * (a * Sn00 + b * Sn01) + b * b * Sn11
                    d[N % p].append([a, b])
    else:
        d = {i: [] for i in range(p)}
        d[0] = [[]]

    @cached_function
    def subspaces_with_pivot(P):
        n = len(P)
        r = list(range(p))
        P0 = P[0]
        if n == 1:
            v = [0] * (P0 + 2 - (P0 % 2))
            v[P0] = 1
            X = [r for _ in range(2 * floor(P0 / 2) + 2, two_j)]
            isotropic_lines = []
            L = list(product(*X))
            N = Integer(len(X))
            if P0 % 2:
                for x in L:
                    u = sum(-x[i + i] * x[i + i + 1] % p for i in range(N / 2)) % p
                    h = v + list(x)
                    isotropic_lines.extend([h + y for y in d[u]])
            else:
                for a in range(p):
                    v[P0 + 1] = a
                    for x in L:
                        u = (-a + sum(-x[i + i] * x[i + i + 1] % p for i in range(N / 2))) % p
                        h = v + list(x)
                        isotropic_lines.extend([h + y for y in d[u]])
            return [[vector(ZZ, x)] for x in isotropic_lines]
        Q = subspaces_with_pivot(P[:1])
        R = subspaces_with_pivot(P[1:])
        return [x + y for x in Q for y in R if not any(x[0][i] for i in P[1:]) and not any(x[0] * S_H * z % p for z in y)]
    subspaces = []
    for pivot in combinations(range(two_j), k):
        X = subspaces_with_pivot(pivot)
        X = [[H_t * x % p for x in x] for x in X]
        subspaces += X
    subspaces_with_pivot.clear_cache()
    return subspaces


def compute_radical(S, p):
    r"""
    Split off the radical of the quadratic form.
    """
    K = GF(p)
    Sp = S.change_ring(K)
    V = Sp.right_kernel().basis_matrix()
    N = V.nrows()
    U = matrix(ZZ, V).transpose().echelon_form(transformation=True)[1].inverse().columns()
    return U[:N], U[N:]


def GFp_subspaces(p, N, k):
    allowed_pivots = combinations(range(N), k)
    X = []
    range_p = list(range(p))
    for pivots in allowed_pivots:
        J = [[[0] for _ in range(pivot)] + [range_p for _ in range(pivot, N)] for pivot in pivots]
        for j, pivot in enumerate(pivots):
            for j2 in range(k):
                if j2 != j:
                    J[j2][pivot] = [0]
            J[j][pivot] = [1]
        V = [list(product(*j)) for j in J]
        X = X + list(product(*V))
    return X


def isotropic_subspaces(S, p, k):
    radical, nondegen = compute_radical(S, p)
    if not radical:
        return isotropic_subspaces_nondegenerate(S, p, k)
    N = len(radical)
    if not nondegen:
        B = GFp_subspaces(p, N, k)
        return [[sum(x[i] * v for i, v in enumerate(radical)) for x in y] for y in B]
    else:
        H = matrix(nondegen)
        Ht = H.transpose()
        SH = matrix(ZZ, H * S * Ht)
        Q = QuadraticForm(SH)
        if Q.is_anisotropic(p):
            B = GFp_subspaces(p, N, k)
            return [[sum(x[i] * v for i, v in enumerate(radical)) for x in y] for y in B]
        X = []
        range_p = list(range(p))
        range_p_N = [list(x) for x in product(*[range_p for _ in range(N)])]
        Zt = matrix(radical + nondegen).transpose()
        for j in range(N + 1):
            A = isotropic_subspaces_nondegenerate(SH, p, k - j)
            V = [list(x) for x in product(*[range_p_N for _ in range(k - j)])]
            A2 = []
            for v in V:
                A2 += [[v[i] + list(a) for i, a in enumerate(a)] for a in A]
            B = GFp_subspaces(p, N, j)
            A = [[Zt * vector(x) % p for x in x] for x in A2]
            B = [[sum(x[i] * v for i, v in enumerate(radical)) for x in y] for y in B]
            X += [x + y for x in B for y in A]
        return X


def lift_p_to_psqr(S, p, X, Z):
    r"""
    Lift a hyperbolic pair (X, Z) mod p to a hyperbolic pair (X, Z) mod p^2
    """
    X2 = []
    Z2 = []
    SX = [S * x for x in X]
    SZ = [S * z for z in Z]
    for i, x in enumerate(X):
        z = Z[i]
        y1 = x - (x * SX[i]) * Z[i] / 2
        y2 = z - (z * SZ[i]) * X[i] / 2
        for j in range(i):
            y1 -= (X[j] * SX[i]) * Z[j]
            y2 -= (Z[j] * SZ[i]) * X[j]
        X2.append(y1)
        Z2.append(y2)
    return X2, Z2
    Z3 = [x - p * sum(ZZ(((x * S * X2[j]) - (i == j)) / p) % p * Z2[i]
                      for i in range(len(X2)))
          for j, x in enumerate(Z2)]
    return X2, Z3


def antisymmetric_matrices_mod(n, p):
    r"""
    Iterate through antisymmetric matrices of size (n x n) modulo p
    """
    r = list(range(p))
    X = product(*[r for _ in range(ZZ(n * (n - 1) / 2))])
    for x in X:
        y = matrix(ZZ, n, n)
        s = 0
        for i in range(n):
            for j in range(i + 1, n):
                y[i, j] = x[s]
                y[j, i] = -x[s]
                s += 1
        yield y


def orbits(X, G, p):
    r"""
    Split X into G-orbits
    """
    K = GF(p)
    n = len(X[0][0])
    G_reduce = [matrix(K, n, n, g) for g in G]
    Y = []
    Z = []
    for x in X:
        x = matrix(K, x).rref()
        if x not in Z:
            H = []
            for i, g in enumerate(G_reduce):
                y = x * g
                y = y.rref()
                if y not in Z:
                    Z.append(y)
                    y = y.lift()
                    H.append((y, G[i]))
            Y.append(H)
    return Y


def pk_neighbors_from_X(S, X, p):
    r"""
    Compute (p^k)-neighbors of Q given a k-dimensional isotropic subspace X
    """
    n = S.nrows()
    try:
        Z = hyperbolic_complement(S, X, p)
    except StopIteration:
        return []
    X, Z = lift_p_to_psqr(S, p, X, Z)
    X = matrix(ZZ, X)
    Z = matrix(ZZ, Z)
    M = antisymmetric_matrices_mod(X.nrows(), p)
    L = []
    K = GF(p)
    psqr_I = p * p * identity_matrix(n)
    U = matrix(K, X * S).transpose().kernel().basis_matrix().lift()
    V = (p * U).stack(psqr_I)
    for A in M:
        B = (X + p * A * Z).stack(V)
        B = B.hermite_form()[:n, :] / p
        Bt = B.transpose()
        S1 = (B * S * Bt).change_ring(ZZ)
        L.append([S1, Bt.inverse()])
    return L


def pk_neighbors(S, G, p, k):
    r"""
    Compute (p^k)-neighbors with change-of-basis matrices.
    """
    X = isotropic_subspaces(S, p, k)
    n = S.nrows()
    G_tr = [matrix(n, n, g).transpose() for g in G]
    Y = orbits(X, G_tr, p)
    Z = []
    for y in Y:
        x, g = y[0]
        P = pk_neighbors_from_X(S, x.rows(), p)
        Z.extend([(x, b, [y[1] for y in y]) for x, b in P])
    return Z


# ## miscellaneous functions


def harmonic_projection(p, S):
    r"""
    Compute the harmonic projection h of a homogeneous polynomial p with respect to a quadratic form Q.
    This is the unique harmonic (with respect to Q) polynomial with the property

    p(X) = h(X) + Q(X) * f(X)

    with a polynomial f of degree deg(p)-2.

    INPUT:
    -- "p" - a homogeneous polynomial in dim(S) variables
    -- "S" - a Gram matrix for the quadratic form Q

    OUTPUT: harmonic homogeneous polynomial
    """
    R = p.parent()
    n = S.nrows()
    v = vector(R.gens())
    u = v * S * v / 2
    u_powers = [1]
    D = [R.derivation(x) for x in R.gens()]
    S_inv = S.inverse()

    def laplacian(f):
        v = S_inv * vector([d(f) for d in D])
        return 2 * sum(d(v[i]) for i, d in enumerate(D))
    laplacians = [p]
    d = ZZ(p.degree())
    k = d // 2
    for i in range(k):
        u_powers.append(u_powers[-1] * u)
        laplacians.append(laplacian(laplacians[-1]))

    def double_factorial(n):
        if n == 0 or n == 1:
            return 1
        return n * double_factorial(n - 2)
    f = 0
    for j in srange(k + 1):
        c = (-1)**j * double_factorial(n + 2 * (d - j - 2)) / (double_factorial(2 * j) * double_factorial(n + 2 * d - 4))
        f += c * u_powers[j] * laplacians[j]
    return f


def harmonic_invariant_polynomial_generator(S, G, n, d, spin=1, det=1):
    r = PolynomialRing(QQ, ['x_%s' % i for i in range(n)])

    def lists_of_fixed_sum(nvars, N):
        if nvars == 1:
            return [[N]]
        return [[j] + x for j in range(N + 1) for x in lists_of_fixed_sum(nvars - 1, N - j)]
    L = lists_of_fixed_sum(n, d)
    L_dict = {tuple(x): i for i, x in enumerate(L)}
    M = [r.monomial(*x) for x in L]
    rgens = vector(r.gens())
    if spin == 1:
        if det == 1:
            character = lambda y: 1
        else:
            character = lambda y: y.determinant()
    else:
        if det == 1:
            character = lambda y: (-1)**len([p for p in spinor_norm(S, y).prime_factors() if spin % p == 0])
        else:
            character = lambda y: y.determinant() * (-1)**len([p for p in spinor_norm(S, y).prime_factors() if spin % p == 0])

    def permutation_matrix_minus_identity(g):
        g = matrix(n, n, g)
        z = g * rgens
        x = []
        chi = character(g)
        for i, m in enumerate(M):
            y = [0] * len(L)
            f = m(*z)
            c = f.coefficients()
            d = f.exponents()
            for j, a in enumerate(d):
                y[L_dict[tuple(a)]] = c[j]
            y[i] -= chi
            x.append(y)
        return matrix(x).transpose()
    G_gens = G.gens()
    u = permutation_matrix_minus_identity(G_gens[0])
    for g in G_gens[1:]:
        u = u.stack(permutation_matrix_minus_identity(g))
    Z = matrix(u).transpose().kernel().basis_matrix()
    for z in Z.rows():
        yield harmonic_projection(r({tuple(x): z[i] for i, x in enumerate(L)}), S)


def invariant_harmonic_projection(f, G, S, spin=1, det=1):
    n = S.nrows()
    v = vector(f.parent().gens())
    if spin == 1:
        if det == 1:
            h = sum(f(*(matrix(n, n, y) * v)) for y in G)
        else:
            h = sum(matrix(n, n, y).det() * f(*(matrix(n, n, y) * v)) for y in G)
    else:
        if det == 1:
            character = lambda y: (-1)**len([p for p in spinor_norm(S, matrix(n, n, y)).prime_factors() if spin % p == 0])
        else:
            character = lambda y: matrix(n, n, y).det() * (-1)**len([p for p in spinor_norm(S, matrix(n, n, y)).prime_factors() if spin % p == 0])
        h = sum(f(*(matrix(n, n, y) * v)) * character(y) for y in G)
    return harmonic_projection(h, S)


def monomial_iterator(r, d):
    r"""
    Iterate through monomials in the multivariate polynomial ring r that are homogeneous of degree d.
    """
    def list_with_sum(n, d):
        if n == 1:
            yield [d]
        else:
            for j in range(d):
                for x in list_with_sum(n - 1, d - j):
                    yield [j] + x
            yield [d] + [0] * (n - 1)
    n = len(r.gens())
    for x in list_with_sum(n, d):
        yield r.monomial(*x)


def invariant_weight_k_polynomials_with_dim_bound(S, G, k, bound, spin=1, det=1, verbose=False, reynolds=False):
    current_list = []
    R = PolynomialRing(QQ, ['x_%s' % i for i in range(S.nrows())])
    N = S.nrows()
    dim = binomial(N + k, N)
    if len(G) > 10 * dim and not reynolds:  # cutoff where linear algebra might be less awful than the Reynolds projector
        if verbose:
            print('The automorphism group is large (%s elements) so I will use linear algebra.' % len(G))
        for f in harmonic_invariant_polynomial_generator(S, G, S.nrows(), k, spin=spin, det=det):
            new_list = current_list + [f]
            V = polynomial_relations(new_list)
            if not V.dimension():
                current_list = new_list
            if len(current_list) == bound:
                return current_list
    else:
        if verbose:
            print('I will compute polynomials via harmonic projection.')
        excluded_monomials = set([])
        n = S.nrows()
        if spin == 1:
            if det == 1:
                character = lambda y: 1
            else:
                character = lambda y: y.det()
        else:
            if det == 1:
                character = lambda y: (-1)**len([p for p in spinor_norm(S, y).prime_factors() if spin % p == 0])
            else:
                character = lambda y: y.det() * (-1)**len([p for p in spinor_norm(S, y).prime_factors() if spin % p == 0])
        v = vector(R.gens())
        G = [matrix(n, n, g) for g in G]
        Gv = [g * v for g in G]
        Gchar = [character(g) for g in G]
        for x in monomial_iterator(R, k):
            if x not in excluded_monomials:
                f = 0
                for j, chi in enumerate(Gchar):
                    gx = x(*Gv[j])
                    if gx.is_monomial():
                        excluded_monomials.add(gx)
                    f += chi * gx
                if f:
                    if verbose:
                        print('I am computing the projection of %s.' % f)
                    # f = R(invariant_harmonic_projection(x, G, S, spin = spin, det=det))
                    f = harmonic_projection(f, S)
                    new_list = current_list + [f]
                    V = polynomial_relations(new_list)
                    if not V.dimension():
                        current_list = new_list
                    if verbose:
                        print('I have found %s of %s polynomials.' % (len(current_list), bound))
                    if len(current_list) == bound:
                        return current_list
    return []


def polynomial_linear_combination(f, X):
    r"""
    Express the polynomial "f" as a linear combination of the list of polynomials "X".
    """
    dicts = [defaultdict(int, x.dict()) for x in ([f] + X)]
    keys = set().union(*dicts)
    M = matrix(QQ, [[d[i] for i in keys] for d in dicts])
    v = M.kernel()
    try:
        v = v.basis_matrix().rows()[0]
        return vector((-v / v[0])[1:])
    except IndexError:
        raise ValueError('No linear combination')


def polynomial_relations(X):
    dicts = [defaultdict(int, x.dict()) for x in X]
    keys = set().union(*dicts)
    M = matrix([[d[i] for i in keys] for d in dicts])
    return M.kernel()


def spinor_norm(S, A):
    r"""
    Compute spinor norms.

    INPUT:
    -- "S" - a Gram matrix for the quadratic form
    -- "A" - an element of the orthogonal group O(S)

    OUTPUT: the spinor norm of A (an element of Q^x / (Q^x)^2).
    """
    n = A.nrows()
    I = identity_matrix(n)
    s = Integer(1)
    i = 0
    bound = n + 2
    while 1:
        try:
            i += 1
            v = next(v for v in (A - I).columns() if v)
            n = v * S * v / 2
            v = matrix(v)
            s *= n
            R = I - v.transpose() * v * S / n
            A *= R
            if i > bound:
                raise RuntimeError
        except StopIteration:
            return s.squarefree_part()


def _amf_relations(X):
    r"""
    Linear relations among a set of modular forms.
    """
    if not X:
        return matrix([])
    N = len(X)
    if N == 1:
        try:
            Y = X[0]
            Xref = Y[0]
            X = Y
        except (IndexError, TypeError):
            Xref = X[0]
    else:
        Xref = X[0]
    Y = [x._f() for x in X]
    k = Xref.weight()
    if k > 0:
        V = polynomial_relations([y[0] for y in Y])
        if not V.dimension():
            return V
        for i in range(1, len(Y[0])):
            V = V.intersection(polynomial_relations([y[i] for y in Y]))
            if not V.dimension():
                return V
    else:
        n = Xref.gram_matrix().nrows()
        V = matrix([[y[[0] * n] for y in x] for x in Y]).kernel()
    return V
<|MERGE_RESOLUTION|>--- conflicted
+++ resolved
@@ -1,1669 +1,1634 @@
-r"""
-
-Algebraic modular forms on O(n)
-
-AUTHORS:
-
-- Brandon Williams
-
-"""
-
-# ****************************************************************************
-#       Copyright (C) 2020-2024 Brandon Williams
-#
-# This program is free software: you can redistribute it and/or modify
-# it under the terms of the GNU General Public License as published by
-# the Free Software Foundation, either version 2 of the License, or
-# (at your option) any later version.
-#                  https://www.gnu.org/licenses/
-# ****************************************************************************
-
-from collections import defaultdict
-from itertools import combinations, product
-
-import random
-
-from sage.arith.misc import kronecker_symbol, next_prime
-from sage.arith.srange import srange
-from sage.combinat.subset import powerset
-from sage.functions.other import binomial, floor
-from sage.graphs.graph import Graph
-from sage.matrix.constructor import matrix
-from sage.matrix.special import identity_matrix
-from sage.misc.cachefunc import cached_function
-from sage.misc.prandom import randrange
-from sage.modular.arithgroup.congroup_gamma0 import Gamma0_constructor as Gamma0
-from sage.modules.free_module_element import vector
-from sage.quadratic_forms.quadratic_form import QuadraticForm
-from sage.rings.finite_rings.finite_field_constructor import FiniteField as GF
-from sage.rings.finite_rings.integer_mod import mod, square_root_mod_prime
-from sage.rings.integer import Integer
-from sage.rings.integer_ring import ZZ
-from sage.rings.number_field.number_field import NumberField
-from sage.rings.polynomial.polynomial_ring_constructor import PolynomialRing
-from sage.rings.power_series_ring import PowerSeriesRing
-from sage.rings.rational_field import QQ
-from sage.rings.real_mpfr import RR
-
-from .eisenstein_series import local_normal_form_with_change_vars
-from .weilrep import WeilRep
-# from .weilrep_misc import relations
-
-import cypari2
-pari = cypari2.Pari()
-
-
-class AlgebraicModularForms(object):
-    r"""
-    This class represents spaces of algebraic modular forms on the compact groups O(n).
-
-    INPUT: an OrthogonalModularForms instance is constructed by calling ``OrthogonalModularForms(S)``, where:
-    - ``S`` -- a Gram matrix for a positive-definite lattice; or
-    - ``S`` -- a quadratic form; or
-    - ``S`` -- the WeilRep instance WeilRep(S)
-    """
-
-    def __init__(self, w, **kwargs):
-        try:
-            S = w.gram_matrix()
-        except AttributeError:
-            w = WeilRep(w)
-            S = w.gram_matrix()
-        if not w.is_positive_definite():
-            raise ValueError('This lattice is not positive-definite.')
-        self.__weilrep = w
-        self.__gram_matrix = S
-        self.__qf = w.quadratic_form()
-        # dictionaries to store computations
-        self.__bases = {}
-        self.__hs_spin = {}
-        self.__molien_spin = {}
-        self.__neighbor_matrices = {}
-
-    def __repr__(self):
-        return 'Algebraic modular forms associated to the Gram matrix\n%s' % str(self.__gram_matrix)
-
-    # ## Attributes
-
-    def automorphism_group(self):
-        r"""
-        Return the automorphism group of self.
-
-        The result is a GAP matrix group. To use its elements (e.g. to multiply with them) you usually need to make it into a Sage matrix.
-        (for example by mapping g to matrix(n, n, g))
-        """
-        try:
-            return self.__aut
-        except AttributeError:
-            q = self.quadratic_form()
-            g = q.automorphism_group()
-            self.__aut = g
-            return g
-
-    def _small_automorphism_group(self):
-        try:
-            return self.__aut_small
-        except AttributeError:
-            g = self.automorphism_group()
-            g_gens = g.gens()
-            X = [g.subgroup(x) for x in powerset(g_gens)]
-            self.__aut_small = max(X, key=lambda x: len(x) if len(x) < 10000 else 0)
-            return self.__aut_small
-
-    def _base_ring(self):
-        S = self.__gram_matrix
-        return PolynomialRing(QQ, ['x_%s' % i for i in range(S.nrows())])
-
-    def classes(self):
-        r"""
-        Return a list of AlgebraicModularForms instances representing the classes in self's genus.
-
-        We compute them using p-neighbors which are then saved for later use.
-        (This is slow if one only wants to know the classes because we compute all the p-neighbors.)
-
-        EXAMPLES::
-
-            sage: from weilrep import *
-            sage: m = AlgebraicModularForms(matrix([[4, 1, 1], [1, 6, 1], [1, 1, 4]]))
-            sage: len(m.classes())
-            2
-        """
-        try:
-            return self.__cg
-        except AttributeError:
-            p = 2
-            while self.level() % p == 0:
-                p = next_prime(p)
-            _ = self.neighbor_matrices(p, 1)
-            return self.__cg
-
-    def _automorphism_group_conj_classes(self):
-        try:
-            return self.__cc
-        except AttributeError:
-            g = self.automorphism_group()
-            x = g.conjugacy_classes()
-            self.__cc = x
-            return x
-
-    def genus(self):
-        return self.weilrep().genus()
-
-    def gram_matrix(self):
-        return self.__gram_matrix
-
-    def is_split(self, p):
-        r"""
-        Determine whether O(L) is split over \QQ_p.
-        In other words whether L_p is hyperbolic.
-
-        EXAMPLES::
-
-            sage: from weilrep import *
-            sage: m = AlgebraicModularForms(CartanMatrix(['A', 6]))
-            sage: m.is_split(2)
-            True
-        """
-        S = self.gram_matrix()
-        n = S.nrows()
-        if n % 2:
-            return False
-        _, j = hyperbolic_splitting(S, p)
-        return j + j == n
-
-    def level(self):
-        return self.weilrep().level()
-
-    def _local_isometries(self):
-        r"""
-        Compute \QQ-isometries between the class representatives of self's genus.
-
-        If the class representatives (specifically those computed by .classes()) are Gram matrices labelled S_1,...,S_n,
-        then this computes isometries A_1,...,A_n  over QQ, with denominators coprime to the discriminant, such that A_i.transpose() * S_i * A_i is self's Gram matrix.
-        These are used to 'canonically' identify the classes of self's genus as lattices in self x QQ so that the spinor norm is well-defined.
-
-        EXAMPLES::
-
-            sage: from weilrep import *
-            sage: m = AlgebraicModularForms([[4, 1, 0, 0], [1, 4, 1, 0], [0, 1, 4, 1], [0, 0, 1, 4]])
-            sage: I = m._local_isometries()
-            sage: X = m.classes()
-            sage: all(I[i].transpose() * X[i].gram_matrix() * I[i] == m.gram_matrix() for i in range(len(X)))
-            True
-        """
-        try:
-            return self.__equiv
-        except AttributeError:
-            _ = self.classes()
-            return self.__equiv
-
-    def mass(self):
-        r"""
-        Compute the mass of self's genus.
-        """
-        return self.quadratic_form().conway_mass()
-
-    def neighbor_graph(self, p, k=1):
-        r"""
-        Compute the p^k-neighbor graph.
-
-        INPUT:
-        - ``p`` -- a prime not dividing the discriminant
-        - ``k`` -- an integer
-
-        OUTPUT: the multigraph whose vertices are the equivalence classes of the genus, where there is an edge between two vertices for each realization as p^k-neighbors.
-        """
-        classes = self.classes()
-        _ = self.neighbor_matrices(p, k)
-        d = {i: [] for i in range(len(classes))}
-        for i, x in enumerate(classes):
-            for j, y in enumerate(x.neighbor_matrices(p, k)):
-                d[i].extend([j] * len(y))
-        G = Graph(d)
-        return G
-
-    def neighbor_matrices(self, p, k, classes=None, num_automorphisms=None, equivalences=None):
-        r"""
-        Compute change-of-basis matrices between p^k-neighbors.
-
-        NOTE: if representatives of the genus are not already known, then we compute them here. The representatives obtained this way are random.
-        """
-        try:
-            return self.__neighbor_matrices[(p, k)]
-        except KeyError:
-            try:
-                classes = self.__cg
-                num_automorphisms = [x.number_of_automorphisms() for x in classes]
-                equivalences = self._local_isometries()
-            except AttributeError:
-                if classes is None:
-                    classes = [self]
-                    num_automorphisms = [self.number_of_automorphisms()]
-                    equivalences = [identity_matrix(self.gram_matrix().nrows())]
-                pass
-
-            def isometry(x, z, i):
-                r"""
-                Find a pair j, m such that m is an isometry between x and classes[j], or add a new class
-                """
-                nonlocal classes, equivalences, num_automorphisms
-                q = QuadraticForm(x)
-                for j, y in enumerate(classes):
-                    q2 = y.quadratic_form()
-                    a = q2.is_globally_equivalent_to(q, return_matrix=True)
-                    if a:
-                        return j, a
-                classes.append(AlgebraicModularForms(x))
-                num_automorphisms.append(Integer(q.number_of_automorphisms()))
-                equivalences.append(z * equivalences[i])
-                return len(classes) - 1, equivalences[0]
-            U = []
-            for i, x in enumerate(classes):
-                u = [[] for _ in classes]
-                S = x.gram_matrix()
-                G = x._small_automorphism_group()
-                L = pk_neighbors(S, G, p, k)
-                for y, a, n in L:
-                    j, b = isometry(y, a, i)
-                    c = b * a
-                    for h in n:
-                        h = h.transpose().inverse()
-                        try:
-                            u[j].append(c * h)
-                        except IndexError:
-                            u.append([c * h])
-                U.append(u)
-            if sum(~x for x in num_automorphisms) != self.mass():
-                # lets try another prime
-                _ = self.neighbor_matrices(next_prime(p), 1, classes=classes, num_automorphisms=num_automorphisms, equivalences=equivalences)
-                old_classes = classes
-                classes = self.__cg
-                for u in U:
-                    if len(u) != len(classes):
-                        u.extend([0] * (len(classes) - len(u)))
-                for i, x in enumerate(classes):
-                    if i > len(old_classes):
-                        u = [[] for _ in classes]
-                        S = x.gram_matrix()
-                        G = x._small_automorphism_group()
-                        L = pk_neighbors(S, G, p, k)
-                        for y, a, n in L:
-                            j, b = isometry(y)
-                            c = b * a
-                            for h in n:
-                                h = h.transpose()
-                                try:
-                                    u[j].append(c * h)
-                                except IndexError:
-                                    u.append([c * h])
-            for i, x in enumerate(classes):
-                x._AlgebraicModularForms__neighbor_matrices[(p, k)] = U[i]
-            self.__cg = classes
-            self.__equiv = equivalences
-            return self.__neighbor_matrices[(p, k)]
-
-    def number_of_automorphisms(self):
-        return Integer(self.__qf.number_of_automorphisms())
-
-    def quadratic_form(self):
-        return self.__qf
-
-<<<<<<< HEAD
-    def _spin_numbers(self):
-        r"""
-        Let D be self's discriminant. For a divisor d | D we compute the numbers s_d defined as follows:
-
-        s_d = -1 if there exists a self-isometry whose spinor norm is nontrivial mod d
-        s_d = +1 otherwise.
-
-        s_1 is always +1.
-
-        NOTE: I do not know what the proper name for these numbers are.
-        """
-        try:
-            return self.__spin
-        except AttributeError:
-            l = self.level()
-            S = self.gram_matrix()
-            n = S.nrows()
-            spin = {(d, 1): 1 for d in l.divisors() if d.is_squarefree()}
-            spin.update({(d, -1): 1 for d in l.divisors() if d.is_squarefree()})
-            g = self.automorphism_group()
-            for x in g.gens():
-                x = matrix(n, n, x)
-                N = spinor_norm(S, x)
-                xdet = x.determinant()
-                for d in l.divisors():
-                    if d.is_squarefree():
-                        chi = (-1)**sum(N.valuation(p) for p in d.prime_divisors())
-                        if chi != 1 or xdet != 1:
-                            spin[(d, xdet)] = -1
-            self.__spin = spin
-            return spin
-
-=======
->>>>>>> 98612323
-    def weilrep(self):
-        return self.__weilrep
-
-    def __eq__(self, other):
-        if not isinstance(other, AlgebraicModularForms):
-            return False
-        return self.gram_matrix() == other.gram_matrix()
-
-    # ## modular forms
-
-    def basis(self, k, spin=Integer(1), det=Integer(1), verbose=False, reynolds=False):
-        r"""
-        Compute a basis of algebraic modular forms of weight Har_k.
-
-        EXAMPLES::
-
-            sage: from weilrep import *
-            sage: m = AlgebraicModularForms(CartanMatrix(['D', 4]))
-            sage: m.basis(6)
-            [Algebraic modular form mapping
-            [ 2 -1  0  0]
-            [-1  2 -1 -1]
-            [ 0 -1  2  0]
-            [ 0 -1  0  2]
-            to
-            -x_0^6 + 3*x_0^5*x_1 - 5*x_0^3*x_1^3 + 3*x_0*x_1^5 - x_1^6 - 5*x_0^4*x_1*x_2 + 10*x_0^3*x_1^2*x_2 + 5*x_0^2*x_1^3*x_2 - 10*x_0*x_1^4*x_2 + 3*x_1^5*x_2 + 5*x_0^4*x_2^2 - 10*x_0^3*x_1*x_2^2 + 5*x_0*x_1^3*x_2^2 - 10*x_0^2*x_1*x_2^3 + 10*x_0*x_1^2*x_2^3 - 5*x_1^3*x_2^3 + 5*x_0^2*x_2^4 - 5*x_0*x_1*x_2^4 + 3*x_1*x_2^5 - x_2^6 - 5*x_0^4*x_1*x_3 + 10*x_0^3*x_1^2*x_3 + 5*x_0^2*x_1^3*x_3 - 10*x_0*x_1^4*x_3 + 3*x_1^5*x_3 - 30*x_0^2*x_1^2*x_2*x_3 + 30*x_0*x_1^3*x_2*x_3 - 10*x_1^4*x_2*x_3 + 30*x_0^2*x_1*x_2^2*x_3 - 30*x_0*x_1^2*x_2^2*x_3 + 5*x_1^3*x_2^2*x_3 + 10*x_1^2*x_2^3*x_3 - 5*x_1*x_2^4*x_3 + 5*x_0^4*x_3^2 - 10*x_0^3*x_1*x_3^2 + 5*x_0*x_1^3*x_3^2 + 30*x_0^2*x_1*x_2*x_3^2 - 30*x_0*x_1^2*x_2*x_3^2 + 5*x_1^3*x_2*x_3^2 - 30*x_0^2*x_2^2*x_3^2 + 30*x_0*x_1*x_2^2*x_3^2 - 10*x_1*x_2^3*x_3^2 + 5*x_2^4*x_3^2 - 10*x_0^2*x_1*x_3^3 + 10*x_0*x_1^2*x_3^3 - 5*x_1^3*x_3^3 + 10*x_1^2*x_2*x_3^3 - 10*x_1*x_2^2*x_3^3 + 5*x_0^2*x_3^4 - 5*x_0*x_1*x_3^4 - 5*x_1*x_2*x_3^4 + 5*x_2^2*x_3^4 + 3*x_1*x_3^5 - x_3^6]
-        """
-        try:
-            return self.__bases[(k, spin, det)]
-        except KeyError:
-            pass
-        dim = self.dimension(k, separate_classes=True, spin=spin, det=det)
-        if verbose:
-            print('I need to find %s modular forms.' % dim)
-        R = self._base_ring()
-        L = []
-        for i, x in enumerate(self.classes()):
-            if verbose:
-                print('I will compute invariant polynomials for class %s of %s.' % (i, len(self.classes())))
-            if k:
-                y = invariant_weight_k_polynomials_with_dim_bound(x.gram_matrix(), x.automorphism_group(), k, dim[i], spin=spin, det=det, verbose=verbose, reynolds=reynolds)
-                y = [b / b.content() for b in y]
-            elif self._AlgebraicModularForms__molien_spin[(spin, det)][i].numerator()[0]:
-                y = [R(1)]
-            else:
-                y = []
-            L.append(y)
-        a = []
-        zero = R.zero()
-        n = len(L)
-        for i, y in enumerate(L):
-            a.extend(AlgebraicModularForm(self, [zero] * i + [x] + [zero] * (n - 1 - i),
-                                          k, spin=spin, det=det) for x in y)
-        self.__bases[(k, spin)] = a
-        return a
-
-    def eisenstein_series(self):
-        r"""
-        Compute the Eisenstein series.
-        (This is the modular form of weight 0 that maps each class to 1.)
-        """
-        x = self.classes()
-        R = self._base_ring()
-        return AlgebraicModularForm(self, [R(1) for _ in x], 0)
-
-    def hilbert_series(self, spin=1, det=1):
-        r"""
-        Compute the Hilbert series
-        \sum (dim M(Har_k)) * t^k
-        as a rational function of t.
-
-        INPUT:
-        - ``spin`` (optional, default = 1). This is a squarefree divisor of the discriminant. If spin = d is nontrivial, then we twist by the spinor character spin_d
-        (if d = p is prime, then this is just the spinor norm over QQ_p).
-
-        - ``det`` (optional, default = 1). If det = -1, then we twist by the determinant character det of O(L).
-
-        Twisting by a character \chi means that we compute the Hilbert series
-        \sum (dim M(Har_k x \chi)) * t^k
-
-        EXAMPLES::
-
-            sage: from weilrep import *
-            sage: m = AlgebraicModularForms(CartanMatrix(['D', 4]))
-            sage: m.hilbert_series()
-            -1/(t^26 - t^20 - t^18 - t^14 + t^12 + t^8 + t^6 - 1)
-
-            sage: from weilrep import *
-            sage: m = AlgebraicModularForms(CartanMatrix(['D', 4]))
-            sage: m.hilbert_series(spin = 2)
-            -t^12/(t^26 - t^20 - t^18 - t^14 + t^12 + t^8 + t^6 - 1)
-
-            sage: from weilrep import *
-            sage: m = AlgebraicModularForms(CartanMatrix(['D', 4]))
-            sage: m.hilbert_series(det = -1)
-            -t^24/(t^26 - t^20 - t^18 - t^14 + t^12 + t^8 + t^6 - 1)
-        """
-        try:
-            if spin == 1 and det == 1:
-                return self.__hs
-            else:
-                return self.__hs_spin[(spin, det)]
-        except (AttributeError, KeyError):
-            r, t = PolynomialRing(QQ, 't').objgen()
-            x = self.classes()
-            s = 0
-            molien_series = []
-            n = self.gram_matrix().nrows()
-            for m in x:
-                f = 0
-                S = m.gram_matrix()
-                if spin == 1:
-                    if det == 1:
-                        character = lambda y: 1
-                    else:
-                        character = lambda y: y.determinant()
-                else:
-                    if det == 1:
-                        def character(y):
-                            N = spinor_norm(S, y)
-                            return (-1)**sum(N.valuation(p) for p in spin.prime_factors())
-                    else:
-                        def character(y):
-                            N = spinor_norm(S, y)
-                            return y.determinant() * (-1)**sum(N.valuation(p) for p in spin.prime_factors())
-                N = m.number_of_automorphisms()
-                cc = m._automorphism_group_conj_classes()
-                for u in cc:
-                    y = matrix(n, n, u.representative())
-                    f += character(y) * u.cardinality() * (1 - t * t) / (N * r(t**n * y.charpoly()(~t)))
-                molien_series.append(f)
-                s += f
-            if spin == 1 and det == 1:
-                self.__hs = s
-                self.__molien = molien_series
-            self.__hs_spin[(spin, det)] = s
-            self.__molien_spin[(spin, det)] = molien_series
-            return s
-
-    def dimension(self, k, spin=1, det=1, separate_classes=False):
-        r"""
-        Compute the dimension of the space of algebraic modular forms of weight Har_k.
-
-        INPUT:
-        - ``k`` -- the weight (a natural number or 0)
-        - ``spin`` -- the spinor character (see .hilbert_series())
-        - ``det`` -- the determinant character (see .hilbert_series())
-        - ``separate_classes`` -- Boolean (default False). If True then we ONLY compute the space of harmonic polynomials that transform under self's orthogonal group O(L) with the specified character.
-
-        EXAMPLES::
-
-            sage: from weilrep import *
-            sage: m = AlgebraicModularForms(CartanMatrix(['D', 5]))
-            sage: m.dimension(40)
-            28
-
-            sage: from weilrep import *
-            sage: m = AlgebraicModularForms(CartanMatrix(['A', 5]))
-            sage: m.dimension(5, spin=3)
-            1
-        """
-        if self.level() % spin:
-            raise ValueError('The spin character must correspond to a divisor of the level %s' % self.level())
-        r = PowerSeriesRing(QQ, 't', (k + 1))
-        p = self.hilbert_series(spin=spin, det=det)
-        if separate_classes:
-            if spin == 1 and det == 1:
-                p = self.__molien
-            else:
-                p = self.__molien_spin[(spin, det)]
-            f = [r(p.numerator()) / r(p.denominator()) for p in p]
-            return [f[k] for f in f]
-        f = r(p.numerator()) / r(p.denominator())
-        return f[k]
-
-    def theta_kernel(self, k, spin=1, det=1):
-        r"""
-        Compute a basis of the kernel of the theta map.
-
-        EXAMPLES::
-
-            sage: from weilrep import *
-            sage: m = AlgebraicModularForms(matrix([[2, 1, 0, 0, 0], [1, 2, 1, 0, 0], [0, 1, 2, 1, 0], [0, 0, 1, 2, 0], [0, 0, 0, 0, 2]]))
-            sage: len(m.theta_kernel(8))
-            1
-        """
-        X = self.basis(k, spin=spin, det=det)
-        V = polynomial_relations([x.theta().polynomial() for x in X]).basis_matrix()
-        return [sum(v[i] * x for i, x in enumerate(X)) for v in V.rows()]
-
-    # ## Hecke etc
-
-    def eigenforms(self, X, spin=1, det=1, _p=2, _name='', _final_recursion=True, _K_list=[]):
-        r"""
-        Compute eigenforms.
-
-        If k is a natural number or 0, then
-        self.eigenforms(k)
-        produces Galois representatives of the eigenforms of weight k.
-
-        If X is a list of AlgebraicModularForm instances, then
-        self.eigenforms(X)
-        produces Galois representatives of the eigenforms contained in span(X).
-        (If span(X) is not invariant under the Hecke operators then this should produce some sort of error!!)
-
-        EXAMPLES::
-
-            sage: from weilrep import *
-            sage: m = AlgebraicModularForms(CartanMatrix(['A', 4]))
-            sage: m.eigenforms(8)
-            [Algebraic modular form mapping
-            [ 2 -1  0  0]
-            [-1  2 -1  0]
-            [ 0 -1  2 -1]
-            [ 0  0 -1  2]
-            to
-            (-71/25536*a_0 + 85/336)*x_0^8 + (71/6384*a_0 - 85/84)*x_0^7*x_1 + (-65/17024*a_0 + 275/224)*x_0^6*x_1^2 + (-1403/51072*a_0 - 95/672)*x_0^5*x_1^3 + (367/8512*a_0 - 45/112)*x_0^4*x_1^4 + (-1403/51072*a_0 - 95/672)*x_0^3*x_1^5 + (-65/17024*a_0 + 275/224)*x_0^2*x_1^6 + (71/6384*a_0 - 85/84)*x_0*x_1^7 + (-71/25536*a_0 + 85/336)*x_1^8 + (-2573/76608*a_0 + 4855/1008)*x_0^6*x_1*x_2 + (2573/25536*a_0 - 4855/336)*x_0^5*x_1^2*x_2 + (-20351/153216*a_0 + 43885/2016)*x_0^4*x_1^3*x_2 + (197/2016*a_0 - 9805/504)*x_0^3*x_1^4*x_2 + (233/51072*a_0 + 5045/672)*x_0^2*x_1^5*x_2 + (-1403/38304*a_0 - 95/504)*x_0*x_1^6*x_2 + (71/6384*a_0 - 85/84)*x_1^7*x_2 + (2573/76608*a_0 - 4855/1008)*x_0^6*x_2^2 + (-2573/25536*a_0 + 4855/336)*x_0^5*x_1*x_2^2 + (1165/51072*a_0 + 25225/672)*x_0^4*x_1^2*x_2^2 + (4685/38304*a_0 - 49975/504)*x_0^3*x_1^3*x_2^2 + (-301/3648*a_0 + 2135/48)*x_0^2*x_1^4*x_2^2 + (233/51072*a_0 + 5045/672)*x_0*x_1^5*x_2^2 + (-65/17024*a_0 + 275/224)*x_1^6*x_2^2 + (301/1368*a_0 - 2135/18)*x_0^4*x_1*x_2^3 + (-301/684*a_0 + 2135/9)*x_0^3*x_1^2*x_2^3 + (4685/38304*a_0 - 49975/504)*x_0^2*x_1^3*x_2^3 + (197/2016*a_0 - 9805/504)*x_0*x_1^4*x_2^3 + (-1403/51072*a_0 - 95/672)*x_1^5*x_2^3 + (-301/2736*a_0 + 2135/36)*x_0^4*x_2^4 + (301/1368*a_0 - 2135/18)*x_0^3*x_1*x_2^4 + (1165/51072*a_0 + 25225/672)*x_0^2*x_1^2*x_2^4 + (-20351/153216*a_0 + 43885/2016)*x_0*x_1^3*x_2^4 + (367/8512*a_0 - 45/112)*x_1^4*x_2^4 + (-2573/25536*a_0 + 4855/336)*x_0^2*x_1*x_2^5 + (2573/25536*a_0 - 4855/336)*x_0*x_1^2*x_2^5 + (-1403/51072*a_0 - 95/672)*x_1^3*x_2^5 + (2573/76608*a_0 - 4855/1008)*x_0^2*x_2^6 + (-2573/76608*a_0 + 4855/1008)*x_0*x_1*x_2^6 + (-65/17024*a_0 + 275/224)*x_1^2*x_2^6 + (71/6384*a_0 - 85/84)*x_1*x_2^7 + (-71/25536*a_0 + 85/336)*x_2^8 + (-2573/76608*a_0 + 4855/1008)*x_0^6*x_2*x_3 + (2573/25536*a_0 - 4855/336)*x_0^5*x_1*x_2*x_3 + (-18517/51072*a_0 + 265295/672)*x_0^4*x_1^2*x_2*x_3 + (3049/5472*a_0 - 55115/72)*x_0^3*x_1^3*x_2*x_3 + (-18517/51072*a_0 + 265295/672)*x_0^2*x_1^4*x_2*x_3 + (2573/25536*a_0 - 4855/336)*x_0*x_1^5*x_2*x_3 + (-2573/76608*a_0 + 4855/1008)*x_1^6*x_2*x_3 + (31/3192*a_0 - 10685/42)*x_0^4*x_1*x_2^2*x_3 + (-31/1596*a_0 + 10685/21)*x_0^3*x_1^2*x_2^2*x_3 + (-1289/6384*a_0 + 17515/84)*x_0^2*x_1^3*x_2^2*x_3 + (193/912*a_0 - 5555/12)*x_0*x_1^4*x_2^2*x_3 + (2573/25536*a_0 - 4855/336)*x_1^5*x_2^2*x_3 + (301/1368*a_0 - 2135/18)*x_0^4*x_2^3*x_3 + (-301/684*a_0 + 2135/9)*x_0^3*x_1*x_2^3*x_3 + (5627/6384*a_0 - 90145/84)*x_0^2*x_1^2*x_2^3*x_3 + (-12667/19152*a_0 + 240545/252)*x_0*x_1^3*x_2^3*x_3 + (-20351/153216*a_0 + 43885/2016)*x_1^4*x_2^3*x_3 + (-193/912*a_0 + 5555/12)*x_0^2*x_1*x_2^4*x_3 + (193/912*a_0 - 5555/12)*x_0*x_1^2*x_2^4*x_3 + (197/2016*a_0 - 9805/504)*x_1^3*x_2^4*x_3 + (-2573/25536*a_0 + 4855/336)*x_0^2*x_2^5*x_3 + (2573/25536*a_0 - 4855/336)*x_0*x_1*x_2^5*x_3 + (233/51072*a_0 + 5045/672)*x_1^2*x_2^5*x_3 + (-1403/38304*a_0 - 95/504)*x_1*x_2^6*x_3 + (71/6384*a_0 - 85/84)*x_2^7*x_3 + (2573/76608*a_0 - 4855/1008)*x_0^6*x_3^2 + (-2573/25536*a_0 + 4855/336)*x_0^5*x_1*x_3^2 + (18517/51072*a_0 - 265295/672)*x_0^4*x_1^2*x_3^2 + (-3049/5472*a_0 + 55115/72)*x_0^3*x_1^3*x_3^2 + (18517/51072*a_0 - 265295/672)*x_0^2*x_1^4*x_3^2 + (-2573/25536*a_0 + 4855/336)*x_0*x_1^5*x_3^2 + (2573/76608*a_0 - 4855/1008)*x_1^6*x_3^2 + (-31/3192*a_0 + 10685/42)*x_0^4*x_1*x_2*x_3^2 + (31/1596*a_0 - 10685/21)*x_0^3*x_1^2*x_2*x_3^2 + (1289/6384*a_0 - 17515/84)*x_0^2*x_1^3*x_2*x_3^2 + (-193/912*a_0 + 5555/12)*x_0*x_1^4*x_2*x_3^2 + (-2573/25536*a_0 + 4855/336)*x_1^5*x_2*x_3^2 + (-301/912*a_0 + 2135/12)*x_0^4*x_2^2*x_3^2 + (301/456*a_0 - 2135/6)*x_0^3*x_1*x_2^2*x_3^2 + (-1289/1064*a_0 + 17515/14)*x_0^2*x_1^2*x_2^2*x_3^2 + (5627/6384*a_0 - 90145/84)*x_0*x_1^3*x_2^2*x_3^2 + (1165/51072*a_0 + 25225/672)*x_1^4*x_2^2*x_3^2 + (1289/6384*a_0 - 17515/84)*x_0^2*x_1*x_2^3*x_3^2 + (-1289/6384*a_0 + 17515/84)*x_0*x_1^2*x_2^3*x_3^2 + (4685/38304*a_0 - 49975/504)*x_1^3*x_2^3*x_3^2 + (18517/51072*a_0 - 265295/672)*x_0^2*x_2^4*x_3^2 + (-18517/51072*a_0 + 265295/672)*x_0*x_1*x_2^4*x_3^2 + (-301/3648*a_0 + 2135/48)*x_1^2*x_2^4*x_3^2 + (233/51072*a_0 + 5045/672)*x_1*x_2^5*x_3^2 + (-65/17024*a_0 + 275/224)*x_2^6*x_3^2 + (301/1368*a_0 - 2135/18)*x_0^4*x_2*x_3^3 + (-301/684*a_0 + 2135/9)*x_0^3*x_1*x_2*x_3^3 + (301/456*a_0 - 2135/6)*x_0^2*x_1^2*x_2*x_3^3 + (-301/684*a_0 + 2135/9)*x_0*x_1^3*x_2*x_3^3 + (301/1368*a_0 - 2135/18)*x_1^4*x_2*x_3^3 + (31/1596*a_0 - 10685/21)*x_0^2*x_1*x_2^2*x_3^3 + (-31/1596*a_0 + 10685/21)*x_0*x_1^2*x_2^2*x_3^3 + (-301/684*a_0 + 2135/9)*x_1^3*x_2^2*x_3^3 + (-3049/5472*a_0 + 55115/72)*x_0^2*x_2^3*x_3^3 + (3049/5472*a_0 - 55115/72)*x_0*x_1*x_2^3*x_3^3 + (4685/38304*a_0 - 49975/504)*x_1^2*x_2^3*x_3^3 + (197/2016*a_0 - 9805/504)*x_1*x_2^4*x_3^3 + (-1403/51072*a_0 - 95/672)*x_2^5*x_3^3 + (-301/2736*a_0 + 2135/36)*x_0^4*x_3^4 + (301/1368*a_0 - 2135/18)*x_0^3*x_1*x_3^4 + (-301/912*a_0 + 2135/12)*x_0^2*x_1^2*x_3^4 + (301/1368*a_0 - 2135/18)*x_0*x_1^3*x_3^4 + (-301/2736*a_0 + 2135/36)*x_1^4*x_3^4 + (-31/3192*a_0 + 10685/42)*x_0^2*x_1*x_2*x_3^4 + (31/3192*a_0 - 10685/42)*x_0*x_1^2*x_2*x_3^4 + (301/1368*a_0 - 2135/18)*x_1^3*x_2*x_3^4 + (18517/51072*a_0 - 265295/672)*x_0^2*x_2^2*x_3^4 + (-18517/51072*a_0 + 265295/672)*x_0*x_1*x_2^2*x_3^4 + (1165/51072*a_0 + 25225/672)*x_1^2*x_2^2*x_3^4 + (-20351/153216*a_0 + 43885/2016)*x_1*x_2^3*x_3^4 + (367/8512*a_0 - 45/112)*x_2^4*x_3^4 + (-2573/25536*a_0 + 4855/336)*x_0^2*x_2*x_3^5 + (2573/25536*a_0 - 4855/336)*x_0*x_1*x_2*x_3^5 + (-2573/25536*a_0 + 4855/336)*x_1^2*x_2*x_3^5 + (2573/25536*a_0 - 4855/336)*x_1*x_2^2*x_3^5 + (-1403/51072*a_0 - 95/672)*x_2^3*x_3^5 + (2573/76608*a_0 - 4855/1008)*x_0^2*x_3^6 + (-2573/76608*a_0 + 4855/1008)*x_0*x_1*x_3^6 + (2573/76608*a_0 - 4855/1008)*x_1^2*x_3^6 + (-2573/76608*a_0 + 4855/1008)*x_1*x_2*x_3^6 + (-65/17024*a_0 + 275/224)*x_2^2*x_3^6 + (71/6384*a_0 - 85/84)*x_2*x_3^7 + (-71/25536*a_0 + 85/336)*x_3^8]
-        """
-        if isinstance(X, Integer):
-            X = self.basis(X, spin=spin, det=det)
-            return self.eigenforms(X, spin=spin, det=det)
-        if not X:
-            return []
-        while self.level() % _p == 0:
-            _p = next_prime(_p)
-        T = self.hecke_operator(_p)
-        M = T.matrix(X)
-        chi = M.characteristic_polynomial()
-        F = chi.factor()
-        L = []
-        i = 0
-        K_list = []
-        chi_list = []
-        for x, n in F:
-            if x.degree() > 1:
-                name = 'a_%s%s' % (_name, i)
-                K = NumberField(x, name)
-                i += 1
-            else:
-                K = QQ
-            M_K = matrix(K, M)
-            V = x(M_K).transpose().kernel().basis_matrix()
-            V_rows = V.rows()
-            if n == 1:
-                if len(V_rows) > 1:
-                    P = matrix(K, [V.solve_left(M_K * v) for v in V_rows])
-                    for p in P.eigenvectors_left(extend=False):
-                        c = p[0].charpoly()
-                        if c not in chi_list:
-                            L.append(vector(p[1][0]) * V)
-                            K_list.append(K)
-                            chi_list.append(c)
-                else:
-                    L.append(V_rows[0])
-                    K_list.append(K)
-            else:  # this will get ugly if multiplicity-one fails for some reason. For maximal lattices it is probably OK.
-                _name = _name + '%s_' % i
-                K_list_2, eigenvectors = self.eigenforms([sum(v[i] * X[i] for i in range(len(v))) for v in V_rows], _p=next_prime(_p), _name=_name, _final_recursion=False, _K_list=K_list)
-                K_list.extend(K_list_2)
-                L.extend([x * V for x in eigenvectors])
-        eigenforms = []
-        if _final_recursion:
-            L = [sum(X[i] * y for i, y in enumerate(x)) for x in L]
-            for i, x in enumerate(L):
-                x.__class__ = AlgebraicModularFormEigenform
-                x._AlgebraicModularFormEigenform__field = K_list[i]
-                eigenforms.append(x)
-            return eigenforms
-        return K_list, L
-
-    def hecke_operator(self, p, d=1, safe=False):
-        r"""
-        Construct the Hecke operator T_{p, d}.
-        This is the Hecke operator defined using p^d-neighbors.
-
-        INPUT:
-        - ``p`` -- a prime
-        - ``d`` -- a natural number (default d=1)
-
-        OUTPUT: AlgebraicModularFormHeckeOperator
-        """
-        if self.level() % p or safe is False:
-            return AlgebraicModularFormHeckeOperator(self, p, d=d)
-        raise NotImplementedError('Hecke operators are only implemented for primes not dividing the discriminant.')
-
-
-class AlgebraicModularForm(object):
-    r"""
-    Class to represent an algebraic modular form.
-
-    Should not be called directly.
-    Initialize with the following data
-    - ``amf`` -- AlgebraicModularForms instance (generally the one that created this form)
-    - ``f`` -- a list of polynomials, one for each class in the genus of amf
-    - ``weight`` -- self's weight (an integer k, representing Har_k)
-    - ``spin``, ``det`` -- character twist
-    """
-
-    def __init__(self, amf, f, weight, spin=1, det=1):
-        self.__amf = amf
-        self.__f = f
-        self.__weight = weight
-        self.__spin = spin
-        self.__det = det
-
-    def __repr__(self):
-        r"""
-        When printed. This can be long, so don't do it unless you need to.
-        """
-        try:
-            return self.__str
-        except AttributeError:
-            f = self.__f
-            s = 'Algebraic modular form mapping\n' + '\n'.join(['%s\nto\n%s,\n' % (str(x.gram_matrix()), str(f[i])) for i, x in enumerate(self.__amf.classes())])
-            s = s[:-2]
-            self.__str = s
-            return s
-
-    def amf(self):
-        r"""
-        Return self's AlgebraicModularForms instance.
-        """
-        return self.__amf
-
-    def base_field(self):
-        r"""
-        Return the coefficient field. If self is a Hecke eigenform then this is the field generated by the eigenvalues.
-        """
-        return self._f()[0].base_ring()
-
-    def _f(self):
-        return self.__f
-
-    def gram_matrix(self):
-        return self.__amf.gram_matrix()
-
-    def det(self):
-        return self.__det
-
-    def spin(self):
-        return self.__spin
-
-    def weight(self):
-        return self.__weight
-
-    def __call__(self, x):
-        r"""
-        Return the polynomial corresponding to x.
-
-        x should be a quadratic form in the correct genus.
-        """
-        amf = self.__amf
-        classes = amf.classes()
-        f = self.__f
-        try:
-            x = x.gram_matrix()
-        except AttributeError:
-            try:
-                x = x.matrix()
-            except AttributeError:
-                pass
-        classes = [y.quadratic_form() for y in classes]
-        g = [y.matrix() for y in classes]
-        try:
-            i = g.index(x)
-            return f[i]
-        except ValueError:
-            q = QuadraticForm(ZZ, x)
-            try:
-                i = next(i for i, y in enumerate(classes) if y.is_globally_equivalent_to(q))
-                return f[i]
-            except StopIteration:
-                raise ValueError('%s is not in the correct genus!' % str(x)) from None
-
-    # ## Arithmetic operations
-
-    def __add__(self, other):
-        if not other:
-            return self
-        if self.amf() != other.amf() or self.weight() != other.weight() or self.spin() != other.spin() or self.det() != other.det():
-            raise TypeError
-        f1 = self._f()
-        f2 = other._f()
-        return AlgebraicModularForm(self.amf(), [f1[i] + f2[i] for i in range(len(f1))], self.weight(), spin=self.spin(), det=self.det())
-    __radd__ = __add__
-
-    def __sub__(self, other):
-        if self.amf() != other.amf() or self.weight() != other.weight() or self.spin() != other.spin() or self.det() != other.det():
-            raise TypeError
-        f1 = self._f()
-        f2 = other._f()
-        return AlgebraicModularForm(self.amf(), [f1[i] - f2[i] for i in range(len(f1))], self.weight(), spin=self.spin(), det=self.det())
-
-    def __mul__(self, other):
-        r"""
-        Multiplication of algebraic modular forms is defined by means of the harmonic projection.
-        This makes algebraic modular forms a commutative graded ring.
-        """
-        if isinstance(other, AlgebraicModularForm):
-            amf = self.amf()
-            if amf != other.amf():
-                raise TypeError
-            f1 = self._f()
-            f2 = other._f()
-            classes = amf.classes()
-            spin = (self.spin() * other.spin()).squarefree_part()
-            return AlgebraicModularForm(self.amf(), [harmonic_projection(f1[i] * f2[i], classes[i].gram_matrix()) for i in range(len(f1))], self.weight() + other.weight(), spin=spin)
-        return AlgebraicModularForm(self.amf(), [other * x for x in self._f()], self.weight(), spin=self.spin(), det=self.det())
-    __rmul__ = __mul__
-
-    def __div__(self, N):
-        return AlgebraicModularForm(self.amf(), [x / N for x in self._f()], self.weight(), spin=self.spin(), det=self.det())
-    __truediv__ = __div__
-
-    # ## Theta map
-
-    def theta(self, bound=None):
-        r"""
-        Apply the Theta map to self.
-
-        The Fourier coefficients of the theta functions are computed up to bound.
-        If bound is not given then we use the Sturm bound.
-        """
-        amf = self.__amf
-        classes = amf.classes()
-        f = self._f()
-        q, = PowerSeriesRing(self.base_field(), 'q').gens()
-        lvl = amf.level()
-        k = self.weight()
-        n = amf.gram_matrix().nrows() + k + k
-        if bound is None:
-            bound = floor(Gamma0(lvl).index() * n / 24) + 1
-        if k > 0:
-            def theta_series(x, p):
-                if not p:
-                    return 0
-                x = x.gram_matrix()
-                _, _, v = pari(x).qfminim(bound + bound + 1)
-                v = v.sage().columns()
-                return sum(q ** (Integer(v * x * v / 2)) * p(*v) for v in v)
-            return sum(theta_series(classes[i], p) / classes[i].number_of_automorphisms() for i, p in enumerate(f)).add_bigoh(bound)
-        return sum(f[i][[0] * n] * x.quadratic_form().theta_series(bound) / x.number_of_automorphisms() for i, x in enumerate(classes))
-
-
-class AlgebraicModularFormHeckeOperator(object):
-    r"""
-    This class represents Hecke operators that act on algebraic modular forms for a definite orthogonal group O(n) = O(S).
-
-    If p is a prime and d \in \NN, then the Hecke operator T_{p, d} is defined using the "p^d-neighbor" relation.
-    """
-
-    def __init__(self, amf, p, d=1):
-        self.__index = p
-        self.__degree = d
-        self.__amf = amf
-
-    def __repr__(self):
-        return 'Hecke operator of index %s and degree %s acting on %s' % (self.__index, self.__degree, self.__amf)
-
-    def amf(self):
-        return self.__amf
-
-    def degree(self):
-        return self.__degree
-
-    def index(self):
-        return self.__index
-
-    def __call__(self, f):
-        r"""
-        Apply the Hecke operator (self) to the AlgebraicModularForm f.
-
-        INPUT:
-        - "f" -- AlgebraicModularForm
-
-        OUTPUT: AlgebraicModularForm
-        """
-        amf = self.__amf
-        k = f.weight()
-        p = self.__index
-        d = self.__degree
-        S = amf.gram_matrix()
-        R = amf._base_ring()
-        rgens = vector(R.gens())
-        spin = f.spin()
-        det = f.det()
-        classes = amf.classes()
-
-        def spinor_character(A):
-            return (-1)**len([p for p in spinor_norm(S, A).prime_factors() if spin % p == 0])
-        if det == 1:
-            if spin == 1:
-                character = lambda A: 1
-            else:
-                character = spinor_character
-        else:
-            if spin == 1:
-                character = lambda A: A.determinant()
-            else:
-                character = lambda A: A.determinant() * spinor_character(A)
-        h = [R(0)] * len(classes)
-        iso = amf._local_isometries()
-        for i, x in enumerate(classes):
-            nm = x.neighbor_matrices(p, d)
-            b1 = iso[i]
-            for j, b_list in enumerate(nm):
-                if b_list:
-                    b0 = iso[j]
-                    for b in b_list:
-                        c = character(b0.inverse() * b * b1)
-                        if k:
-                            h[i] += c * f._f()[j](*(b * rgens))
-                        else:
-                            h[i] += c * f._f()[j]
-        # normalization factor p^k?
-        p_k = p ** k
-        return AlgebraicModularForm(amf, [p_k * x for x in h], k, spin=spin, det=det)
-
-    def _evaluate_at_point(self, f, v):
-        r"""
-        Apply the Hecke operator to the algebraic modular form f, then evaluate at a point v \in \QQ^n.
-
-        This is a lot faster than __call__ because we do not have to manipulate polynomials.
-        We use it to compute the matrix representation of Hecke operators with respect to a basis.
-        """
-        amf = self.__amf
-        k = f.weight()
-        p = self.__index
-        d = self.__degree
-        spin = f.spin()
-        classes = amf.classes()
-        det = f.det()
-
-        def spinor_character(A):
-            return (-1)**len([p for p in spinor_norm(S, A).prime_factors() if spin % p == 0])
-        if det == 1:
-            if spin == 1:
-                character = lambda A: 1
-            else:
-                character = spinor_character
-        else:
-            if spin == 1:
-                character = lambda A: A.determinant()
-            else:
-                character = lambda A: A.determinant() * spinor_character(A)
-        h = [0] * len(classes)
-        S = amf.gram_matrix()
-        iso = amf._local_isometries()
-        for i, x in enumerate(classes):
-            nm = x.neighbor_matrices(p, d)
-            b1 = iso[i]
-            for j, b_list in enumerate(nm):
-                if b_list:
-                    b0 = iso[j]
-                    for b in b_list:
-                        c = character(b0.inverse() * b * b1)
-                        if k:
-                            h[i] += c * f._f()[j](*(b * v))
-                        else:
-                            h[i] += c * f._f()[j]
-        # normalization factor p^k?
-        p_k = p ** k
-        return [p_k * x for x in h]
-
-    def matrix(self, X):
-        r"""
-        Compute the representation matrix of the Hecke operator with respect to a basis.
-
-        We do this by evaluating the basis and its image at random points in \QQ^n and comparing the results.
-        """
-        x = []
-        w = []
-        n = self.__amf.gram_matrix().nrows()
-        m = 0
-        len_X = len(X)
-        if not len_X:
-            return matrix([[]])
-        N = len(X[0]._f())
-        denominator = len_X * n
-        k = X[0].weight()
-        if k:
-            while m < len(X):
-                v = vector(RR(random.random()).nearby_rational(max_denominator=denominator) for _ in range(n))
-                y = x
-                for i in range(N):
-                    y = y + [[f._f()[i](*v) for f in X]]
-                m1 = matrix(y).rank()
-                if m1 > m:
-                    x = y
-                    w.append(v)
-                    m = m1
-            m = [[y for v in w for u in self._evaluate_at_point(f, v) for y in u] for f in X]
-            return matrix(x).solve_right(matrix(m).transpose())
-        else:
-            I = [i for i in range(N) if any(f._f()[i] for f in X)]
-            x = [[f._f()[i].base_ring()(f._f()[i]) for f in X] for i in I]
-            Y = [self.__call__(f) for f in X]
-            m = [[y._f()[i].base_ring()(y._f()[i]) for y in Y] for i in I]
-        return matrix(x).solve_left(matrix(m))
-
-
-class AlgebraicModularFormEigenform(AlgebraicModularForm):
-
-    def eigenvalue(self, p, d=1):
-        K = self.base_field()
-        if not self.amf().level() % p:
-            raise ValueError('The prime %s divides the lattice level %s.' % (p, self.amf().level()))
-        T = self.amf().hecke_operator(p, d=d)
-        n = self.amf().gram_matrix().nrows()
-        denominator = 10 * n
-        while 1:
-            v = vector(RR(random.random()).nearby_rational(max_denominator=denominator) for _ in range(n))
-            f = T._evaluate_at_point(self, v)
-            g = self._f()
-            try:
-                xv = [x(*v) for x in g]
-                i = next(i for i, x in enumerate(xv) if x)
-                return K(f[i] / xv[i])
-            except StopIteration:
-                pass
-
-    def euler_factor(self, p):
-        r"""
-        Compute the Euler factor at a "good" prime p in self's L-function.
-
-        NOTE: this only works if the rank of the lattice is <= 8.
-        We use Murphy's formulas for the explicit Satake transform.
-        """
-        rank = self.gram_matrix().nrows()
-        k = self.weight()
-        p_k = p**k
-        X, = PolynomialRing(self.field(), 'X').gens()
-        if rank == 3:
-            e1 = self.eigenvalue(p)
-            return 1 - e1*X + p**(2 * k + 1) * X * X
-        if rank == 4:
-            e1 = self.eigenvalue(p) / p_k
-            if self.amf().is_split(p):
-                e2 = self.eigenvalue(p, d=2) / p_k
-                g = 1 - e1 * X + p * (e2 + 2) * X**2 - p * p * e1 * X**3 + p**4 * X**4
-                return g(p_k * X)
-            g = (1 - p**2 * X**2) * (1 - e1 * X + p**2 * X * X)
-            return g(p_k * X)
-        if rank == 5:
-            e1 = self.eigenvalue(p) / p_k
-            e2 = self.eigenvalue(p, d=2) / p_k
-            g = 1 - e1*X + (e2 + 1 + p * p) * p * X * X - e1 * p**3 * X**3 + p**6 * X**4
-            return g(p_k * X)
-        if rank == 6:
-            e1 = self.eigenvalue(p) / p_k
-            e2 = self.eigenvalue(p, d=2) / p_k
-            if self.amf().is_split(p):
-                e3 = self.eigenvalue(p, d=3) / p_k
-                g = 1 - e1 * X + (e2 + 1 + p + p*p) * p * X * X - (e1 + e1 + e3) * (p * X)**3 + (e2 + 1 + p + p*p) * p**5 * X**4 - e1 * p**8 * X**5 + p**12 * X**6
-                return g(p_k * X)
-            g = (1 - p**4 * X * X) * (1 - e1 * X + (e2 + p**3 + p**2 - p + 1) * p * X * X - p**4 * e1 * X**3 + p**8 * X**4)
-            return g(p_k * X)
-        if rank == 7:
-            e1 = self.eigenvalue(p) / p_k
-            e2 = self.eigenvalue(p, d=2) / p_k
-            e3 = self.eigenvalue(p, d=3) / p_k
-            g = 1 - e1 * X + p * (e2 + p**4 + p * p + 1) * X**2 - p**3 * ((1 + p * p) * e1 + e3) * X**3 + p**6 * (e2 + p**4 + p * p + 1) * X**4 - p**10 * e1 * X**5 + p**15 * X**6
-            return g(p_k * X)
-        if rank == 8:
-            e1 = self.eigenvalue(p) / p_k
-            e2 = self.eigenvalue(p, d=2) / p_k
-            e3 = self.eigenvalue(p, d=3) / p_k
-            if self.amf().is_split(p):
-                e4 = self.eigenvalue(p, d=4) / p_k
-                g = 1 - e1 * X + p * (e2 + p**4 + 2 * p**2 + 1) * X**2 - p**3 * (e3 + e1 * (p**2 + p + 1)) * X**3 + p**6 * (e4 + 2 * (e2 + p**4 + p**2 + 1)) * X**4 - p**9 * (e3 + e1 * (p**2 + p + 1)) * X**5 + p**13 * (e2 + p**4 + 2 * p**2 + 1) * X**6 - p**18 * e1 * X**7 + p**24 * X**8
-                return g(p_k * X)
-            g = (1 - p**6 * X**2) * (1 - e1 * X + p * (e2 + p**5 + p**4 + 1) * X**2 - p**3 * (e3 + e1 * (p**3 + p**2 - p + 1)) * X**3 + p**7 * (e2 + p**5 + p**4 + 1) * X**4 - p**12 * e1 * X**5 + p**18 * X**6)
-            return g(p_k * X)
-        return NotImplemented
-
-    def field(self):
-        r"""
-        Field of definition.
-        This is the field generated by self's Hecke eigenvalues.
-        """
-        return self.__field
-
-
-# ## Implement the algorithms of Chapter 5 of Jeffery Hein's thesis
-
-def isotropic_vector(S, V, p):
-    r"""
-    Compute an isotropic vector in an isotropic quadratic form over Z/pZ.
-
-    INPUT:
-    - ``S`` -- a Gram matrix for the quadratic form, defined over ZZ. (I.e. a symmetric integral matrix with even diagonal.)
-    - ``V`` -- a set of vectors
-    - ``p`` -- a prime
-
-    OUTPUT: a vector v in span(V) that is isotropic, i.e. v*S*v/2 = 0 mod p.
-
-    WARNING: if S is anisotropic then this algorithm will probably never terminate!
-    Don't use this code on anisotropic lattices.
-
-    Note: the vector v is random.
-    """
-    V = V[:3]
-    W = matrix(ZZ, V)
-    S1 = W * S * W.transpose()
-    K = matrix(GF(p), S1).kernel().basis_matrix()
-    if p > 2 and K.nrows():
-        x = vector(ZZ, K.rows()[0])
-        v = x[0] * V[0] + x[1] * V[1] + x[2] * V[2]
-        return v
-    S00 = S1[0, 0] // 2
-    S11 = S1[1, 1] // 2
-    if S00 % p == 0:
-        return V[0]
-    if S11 % p == 0:
-        return V[1]
-    n = len(V)
-    S01 = S1[0, 1]
-    if p == 2 and S01 % 2 == 0:
-        return V[0] + V[1]
-    if n == 2:
-        if p == 2:
-            raise RuntimeError
-        d = S01 * S01 - 4 * S00 * S11
-        d = square_root_mod_prime(mod(d, p))
-        return V[1] - Integer((d + S01) // (S00 + S00)) * V[0]
-    if p == 2:
-        e = S1[0, 2] % 2
-        g = (e * (S1[1, 2] + 1) + S1[2, 2] // 2) % 2
-        return g * V[0] + e * V[1] + V[2]
-    D, P = local_normal_form_with_change_vars(S1, p)
-    P = P % p
-    V0, V1, V2 = matrix(ZZ, P * W).rows()
-    if D[0, 0] % p == 0:
-        return V0
-    if D[1, 1] % p == 0:
-        return V1
-    if D[2, 2] % p == 0:
-        return V2
-    while 1:
-        a = randrange(1, p)
-        b = randrange(p)
-        u = -((a * a * D[0, 0] + b * b * D[1, 1]) / D[2, 2]) % p
-        if kronecker_symbol(u, p) == 1:
-            return vector(ZZ, a * V0 + b * V1 + square_root_mod_prime(mod(u, p)) * V2)
-        a = randrange(p)
-        b = randrange(1, p)
-        u = -((a * a * D[0, 0] + b * b * D[1, 1]) / D[2, 2]) % p
-        if kronecker_symbol(u, p) == 1:
-            return vector(ZZ, a * V0 + b * V1 + square_root_mod_prime(mod(u, p)) * V2)
-
-
-def hyperbolic_complement(S, V, p, X=[]):
-    r"""
-    Compute a hyperbolic complement to an isotropic subspace.
-    """
-    n = len(V)
-    if n:
-        W = matrix(V).transpose()
-        S1 = S * W
-        s = S1.columns()[0]
-        if X:
-            U = matrix(ZZ, matrix(GF(p), matrix(X) * S).transpose().kernel().basis_matrix())
-            x = next(x for x in U if x * s % p)
-            s = x / (x * s)
-        else:
-            j, x = next(x for x in enumerate(s) if x[1] % p)
-            s = vector(ZZ, [0] * (j) + [Integer(x).inverse_mod(p)] + [0] * (S.nrows() - j - 1))  # - V[0] * ( S[j, j] / (2 * x * x) ) % p
-        X = X + [s, V[0]]
-        if n > 1:
-            Z = hyperbolic_complement(S, V[1:], p, X=X)
-            s = s % p
-            s = s - sum(s * S1.columns()[i] * Z[i - 1] % p for i in range(1, n)) - sum(s * S * Z[i - 1] * V[i] % p for i in range(1, n))
-            s = s - V[0] * (s * S * s) / 2
-            return [s % p] + Z
-        s = s - V[0] * (s * S * s) / 2
-        return [s % p]
-    return []
-
-
-def hyperbolic_splitting(S, p, V=None, X=[], j=0):
-    r"""
-    Compute a maximal hyperbolic splitting.
-
-    OUTPUT: a list H such that matrix(H) * S * matrix(H).transpose() splits a maximal number of hyperbolic planes over Z/p, together with a number i (the number of hyperbolic planes)
-
-    WARNING: the output is random
-    """
-    if V is None:
-        V = identity_matrix(S.nrows()).rows()
-    n = len(V)
-    if n:
-        if n == 1:
-            return [V[0]], 0
-        elif n == 2:
-            S0 = V[0] * S
-            S00 = S0 * V[0] // 2
-            S01 = S0 * V[1]
-            S11 = V[1] * S * V[1] // 2
-            if p == 2:
-                if S00 % 2 and S11 % 2:
-                    return V[:2], 0
-            elif p > 2:
-                d = S01 * S01 - 4 * S00 * S11
-                if kronecker_symbol(d, p) != 1:
-                    return V[:2], 0
-        W = matrix(V)
-        v1 = isotropic_vector(S, V[:3], p)
-        v2, = hyperbolic_complement(S, [v1], p, X=X)
-        v2 = (v2 / (v1 * S * v2)) % p
-        Sv1 = (W * S) * v1
-        Sv2 = (W * S) * v2
-        U = matrix(ZZ, matrix(GF(p), [Sv1, Sv2]).transpose().kernel().basis_matrix())
-        X = X + [v1, v2]
-        H, j = hyperbolic_splitting(S, p, V=(U * W).rows(), X=X, j=j)
-        return [v1, v2] + H, j + 1
-    return [], 0
-
-
-def isotropic_subspaces_nondegenerate(S, p, k):
-    r"""
-    Compute all k-dimensional isotropic subspaces in a quadratic form S over Z/pZ.
-    """
-    if not k:
-        return []
-    H, j = hyperbolic_splitting(S, p)
-    H = matrix(ZZ, H)
-    S_H = H * S * H.transpose()
-    H_t = H.transpose()
-    if not j:
-        return []
-    two_j = j + j
-    n = S.nrows() - two_j
-    if n:
-        Sn = S_H[(-n):, (-n):]
-        d = {i: [] for i in range(p)}
-        if n == 1:
-            Sn = Sn[0, 0] / 2
-            for a in range(p):
-                d[Sn * a * a % p].append([a])
-        elif n == 2:
-            Sn00, Sn01 = Sn.rows()[0]
-            Sn11 = Sn[1, 1] / 2
-            Sn00 /= 2
-            for a in range(p):
-                for b in range(p):
-                    N = a * (a * Sn00 + b * Sn01) + b * b * Sn11
-                    d[N % p].append([a, b])
-    else:
-        d = {i: [] for i in range(p)}
-        d[0] = [[]]
-
-    @cached_function
-    def subspaces_with_pivot(P):
-        n = len(P)
-        r = list(range(p))
-        P0 = P[0]
-        if n == 1:
-            v = [0] * (P0 + 2 - (P0 % 2))
-            v[P0] = 1
-            X = [r for _ in range(2 * floor(P0 / 2) + 2, two_j)]
-            isotropic_lines = []
-            L = list(product(*X))
-            N = Integer(len(X))
-            if P0 % 2:
-                for x in L:
-                    u = sum(-x[i + i] * x[i + i + 1] % p for i in range(N / 2)) % p
-                    h = v + list(x)
-                    isotropic_lines.extend([h + y for y in d[u]])
-            else:
-                for a in range(p):
-                    v[P0 + 1] = a
-                    for x in L:
-                        u = (-a + sum(-x[i + i] * x[i + i + 1] % p for i in range(N / 2))) % p
-                        h = v + list(x)
-                        isotropic_lines.extend([h + y for y in d[u]])
-            return [[vector(ZZ, x)] for x in isotropic_lines]
-        Q = subspaces_with_pivot(P[:1])
-        R = subspaces_with_pivot(P[1:])
-        return [x + y for x in Q for y in R if not any(x[0][i] for i in P[1:]) and not any(x[0] * S_H * z % p for z in y)]
-    subspaces = []
-    for pivot in combinations(range(two_j), k):
-        X = subspaces_with_pivot(pivot)
-        X = [[H_t * x % p for x in x] for x in X]
-        subspaces += X
-    subspaces_with_pivot.clear_cache()
-    return subspaces
-
-
-def compute_radical(S, p):
-    r"""
-    Split off the radical of the quadratic form.
-    """
-    K = GF(p)
-    Sp = S.change_ring(K)
-    V = Sp.right_kernel().basis_matrix()
-    N = V.nrows()
-    U = matrix(ZZ, V).transpose().echelon_form(transformation=True)[1].inverse().columns()
-    return U[:N], U[N:]
-
-
-def GFp_subspaces(p, N, k):
-    allowed_pivots = combinations(range(N), k)
-    X = []
-    range_p = list(range(p))
-    for pivots in allowed_pivots:
-        J = [[[0] for _ in range(pivot)] + [range_p for _ in range(pivot, N)] for pivot in pivots]
-        for j, pivot in enumerate(pivots):
-            for j2 in range(k):
-                if j2 != j:
-                    J[j2][pivot] = [0]
-            J[j][pivot] = [1]
-        V = [list(product(*j)) for j in J]
-        X = X + list(product(*V))
-    return X
-
-
-def isotropic_subspaces(S, p, k):
-    radical, nondegen = compute_radical(S, p)
-    if not radical:
-        return isotropic_subspaces_nondegenerate(S, p, k)
-    N = len(radical)
-    if not nondegen:
-        B = GFp_subspaces(p, N, k)
-        return [[sum(x[i] * v for i, v in enumerate(radical)) for x in y] for y in B]
-    else:
-        H = matrix(nondegen)
-        Ht = H.transpose()
-        SH = matrix(ZZ, H * S * Ht)
-        Q = QuadraticForm(SH)
-        if Q.is_anisotropic(p):
-            B = GFp_subspaces(p, N, k)
-            return [[sum(x[i] * v for i, v in enumerate(radical)) for x in y] for y in B]
-        X = []
-        range_p = list(range(p))
-        range_p_N = [list(x) for x in product(*[range_p for _ in range(N)])]
-        Zt = matrix(radical + nondegen).transpose()
-        for j in range(N + 1):
-            A = isotropic_subspaces_nondegenerate(SH, p, k - j)
-            V = [list(x) for x in product(*[range_p_N for _ in range(k - j)])]
-            A2 = []
-            for v in V:
-                A2 += [[v[i] + list(a) for i, a in enumerate(a)] for a in A]
-            B = GFp_subspaces(p, N, j)
-            A = [[Zt * vector(x) % p for x in x] for x in A2]
-            B = [[sum(x[i] * v for i, v in enumerate(radical)) for x in y] for y in B]
-            X += [x + y for x in B for y in A]
-        return X
-
-
-def lift_p_to_psqr(S, p, X, Z):
-    r"""
-    Lift a hyperbolic pair (X, Z) mod p to a hyperbolic pair (X, Z) mod p^2
-    """
-    X2 = []
-    Z2 = []
-    SX = [S * x for x in X]
-    SZ = [S * z for z in Z]
-    for i, x in enumerate(X):
-        z = Z[i]
-        y1 = x - (x * SX[i]) * Z[i] / 2
-        y2 = z - (z * SZ[i]) * X[i] / 2
-        for j in range(i):
-            y1 -= (X[j] * SX[i]) * Z[j]
-            y2 -= (Z[j] * SZ[i]) * X[j]
-        X2.append(y1)
-        Z2.append(y2)
-    return X2, Z2
-    Z3 = [x - p * sum(ZZ(((x * S * X2[j]) - (i == j)) / p) % p * Z2[i]
-                      for i in range(len(X2)))
-          for j, x in enumerate(Z2)]
-    return X2, Z3
-
-
-def antisymmetric_matrices_mod(n, p):
-    r"""
-    Iterate through antisymmetric matrices of size (n x n) modulo p
-    """
-    r = list(range(p))
-    X = product(*[r for _ in range(ZZ(n * (n - 1) / 2))])
-    for x in X:
-        y = matrix(ZZ, n, n)
-        s = 0
-        for i in range(n):
-            for j in range(i + 1, n):
-                y[i, j] = x[s]
-                y[j, i] = -x[s]
-                s += 1
-        yield y
-
-
-def orbits(X, G, p):
-    r"""
-    Split X into G-orbits
-    """
-    K = GF(p)
-    n = len(X[0][0])
-    G_reduce = [matrix(K, n, n, g) for g in G]
-    Y = []
-    Z = []
-    for x in X:
-        x = matrix(K, x).rref()
-        if x not in Z:
-            H = []
-            for i, g in enumerate(G_reduce):
-                y = x * g
-                y = y.rref()
-                if y not in Z:
-                    Z.append(y)
-                    y = y.lift()
-                    H.append((y, G[i]))
-            Y.append(H)
-    return Y
-
-
-def pk_neighbors_from_X(S, X, p):
-    r"""
-    Compute (p^k)-neighbors of Q given a k-dimensional isotropic subspace X
-    """
-    n = S.nrows()
-    try:
-        Z = hyperbolic_complement(S, X, p)
-    except StopIteration:
-        return []
-    X, Z = lift_p_to_psqr(S, p, X, Z)
-    X = matrix(ZZ, X)
-    Z = matrix(ZZ, Z)
-    M = antisymmetric_matrices_mod(X.nrows(), p)
-    L = []
-    K = GF(p)
-    psqr_I = p * p * identity_matrix(n)
-    U = matrix(K, X * S).transpose().kernel().basis_matrix().lift()
-    V = (p * U).stack(psqr_I)
-    for A in M:
-        B = (X + p * A * Z).stack(V)
-        B = B.hermite_form()[:n, :] / p
-        Bt = B.transpose()
-        S1 = (B * S * Bt).change_ring(ZZ)
-        L.append([S1, Bt.inverse()])
-    return L
-
-
-def pk_neighbors(S, G, p, k):
-    r"""
-    Compute (p^k)-neighbors with change-of-basis matrices.
-    """
-    X = isotropic_subspaces(S, p, k)
-    n = S.nrows()
-    G_tr = [matrix(n, n, g).transpose() for g in G]
-    Y = orbits(X, G_tr, p)
-    Z = []
-    for y in Y:
-        x, g = y[0]
-        P = pk_neighbors_from_X(S, x.rows(), p)
-        Z.extend([(x, b, [y[1] for y in y]) for x, b in P])
-    return Z
-
-
-# ## miscellaneous functions
-
-
-def harmonic_projection(p, S):
-    r"""
-    Compute the harmonic projection h of a homogeneous polynomial p with respect to a quadratic form Q.
-    This is the unique harmonic (with respect to Q) polynomial with the property
-
-    p(X) = h(X) + Q(X) * f(X)
-
-    with a polynomial f of degree deg(p)-2.
-
-    INPUT:
-    -- "p" - a homogeneous polynomial in dim(S) variables
-    -- "S" - a Gram matrix for the quadratic form Q
-
-    OUTPUT: harmonic homogeneous polynomial
-    """
-    R = p.parent()
-    n = S.nrows()
-    v = vector(R.gens())
-    u = v * S * v / 2
-    u_powers = [1]
-    D = [R.derivation(x) for x in R.gens()]
-    S_inv = S.inverse()
-
-    def laplacian(f):
-        v = S_inv * vector([d(f) for d in D])
-        return 2 * sum(d(v[i]) for i, d in enumerate(D))
-    laplacians = [p]
-    d = ZZ(p.degree())
-    k = d // 2
-    for i in range(k):
-        u_powers.append(u_powers[-1] * u)
-        laplacians.append(laplacian(laplacians[-1]))
-
-    def double_factorial(n):
-        if n == 0 or n == 1:
-            return 1
-        return n * double_factorial(n - 2)
-    f = 0
-    for j in srange(k + 1):
-        c = (-1)**j * double_factorial(n + 2 * (d - j - 2)) / (double_factorial(2 * j) * double_factorial(n + 2 * d - 4))
-        f += c * u_powers[j] * laplacians[j]
-    return f
-
-
-def harmonic_invariant_polynomial_generator(S, G, n, d, spin=1, det=1):
-    r = PolynomialRing(QQ, ['x_%s' % i for i in range(n)])
-
-    def lists_of_fixed_sum(nvars, N):
-        if nvars == 1:
-            return [[N]]
-        return [[j] + x for j in range(N + 1) for x in lists_of_fixed_sum(nvars - 1, N - j)]
-    L = lists_of_fixed_sum(n, d)
-    L_dict = {tuple(x): i for i, x in enumerate(L)}
-    M = [r.monomial(*x) for x in L]
-    rgens = vector(r.gens())
-    if spin == 1:
-        if det == 1:
-            character = lambda y: 1
-        else:
-            character = lambda y: y.determinant()
-    else:
-        if det == 1:
-            character = lambda y: (-1)**len([p for p in spinor_norm(S, y).prime_factors() if spin % p == 0])
-        else:
-            character = lambda y: y.determinant() * (-1)**len([p for p in spinor_norm(S, y).prime_factors() if spin % p == 0])
-
-    def permutation_matrix_minus_identity(g):
-        g = matrix(n, n, g)
-        z = g * rgens
-        x = []
-        chi = character(g)
-        for i, m in enumerate(M):
-            y = [0] * len(L)
-            f = m(*z)
-            c = f.coefficients()
-            d = f.exponents()
-            for j, a in enumerate(d):
-                y[L_dict[tuple(a)]] = c[j]
-            y[i] -= chi
-            x.append(y)
-        return matrix(x).transpose()
-    G_gens = G.gens()
-    u = permutation_matrix_minus_identity(G_gens[0])
-    for g in G_gens[1:]:
-        u = u.stack(permutation_matrix_minus_identity(g))
-    Z = matrix(u).transpose().kernel().basis_matrix()
-    for z in Z.rows():
-        yield harmonic_projection(r({tuple(x): z[i] for i, x in enumerate(L)}), S)
-
-
-def invariant_harmonic_projection(f, G, S, spin=1, det=1):
-    n = S.nrows()
-    v = vector(f.parent().gens())
-    if spin == 1:
-        if det == 1:
-            h = sum(f(*(matrix(n, n, y) * v)) for y in G)
-        else:
-            h = sum(matrix(n, n, y).det() * f(*(matrix(n, n, y) * v)) for y in G)
-    else:
-        if det == 1:
-            character = lambda y: (-1)**len([p for p in spinor_norm(S, matrix(n, n, y)).prime_factors() if spin % p == 0])
-        else:
-            character = lambda y: matrix(n, n, y).det() * (-1)**len([p for p in spinor_norm(S, matrix(n, n, y)).prime_factors() if spin % p == 0])
-        h = sum(f(*(matrix(n, n, y) * v)) * character(y) for y in G)
-    return harmonic_projection(h, S)
-
-
-def monomial_iterator(r, d):
-    r"""
-    Iterate through monomials in the multivariate polynomial ring r that are homogeneous of degree d.
-    """
-    def list_with_sum(n, d):
-        if n == 1:
-            yield [d]
-        else:
-            for j in range(d):
-                for x in list_with_sum(n - 1, d - j):
-                    yield [j] + x
-            yield [d] + [0] * (n - 1)
-    n = len(r.gens())
-    for x in list_with_sum(n, d):
-        yield r.monomial(*x)
-
-
-def invariant_weight_k_polynomials_with_dim_bound(S, G, k, bound, spin=1, det=1, verbose=False, reynolds=False):
-    current_list = []
-    R = PolynomialRing(QQ, ['x_%s' % i for i in range(S.nrows())])
-    N = S.nrows()
-    dim = binomial(N + k, N)
-    if len(G) > 10 * dim and not reynolds:  # cutoff where linear algebra might be less awful than the Reynolds projector
-        if verbose:
-            print('The automorphism group is large (%s elements) so I will use linear algebra.' % len(G))
-        for f in harmonic_invariant_polynomial_generator(S, G, S.nrows(), k, spin=spin, det=det):
-            new_list = current_list + [f]
-            V = polynomial_relations(new_list)
-            if not V.dimension():
-                current_list = new_list
-            if len(current_list) == bound:
-                return current_list
-    else:
-        if verbose:
-            print('I will compute polynomials via harmonic projection.')
-        excluded_monomials = set([])
-        n = S.nrows()
-        if spin == 1:
-            if det == 1:
-                character = lambda y: 1
-            else:
-                character = lambda y: y.det()
-        else:
-            if det == 1:
-                character = lambda y: (-1)**len([p for p in spinor_norm(S, y).prime_factors() if spin % p == 0])
-            else:
-                character = lambda y: y.det() * (-1)**len([p for p in spinor_norm(S, y).prime_factors() if spin % p == 0])
-        v = vector(R.gens())
-        G = [matrix(n, n, g) for g in G]
-        Gv = [g * v for g in G]
-        Gchar = [character(g) for g in G]
-        for x in monomial_iterator(R, k):
-            if x not in excluded_monomials:
-                f = 0
-                for j, chi in enumerate(Gchar):
-                    gx = x(*Gv[j])
-                    if gx.is_monomial():
-                        excluded_monomials.add(gx)
-                    f += chi * gx
-                if f:
-                    if verbose:
-                        print('I am computing the projection of %s.' % f)
-                    # f = R(invariant_harmonic_projection(x, G, S, spin = spin, det=det))
-                    f = harmonic_projection(f, S)
-                    new_list = current_list + [f]
-                    V = polynomial_relations(new_list)
-                    if not V.dimension():
-                        current_list = new_list
-                    if verbose:
-                        print('I have found %s of %s polynomials.' % (len(current_list), bound))
-                    if len(current_list) == bound:
-                        return current_list
-    return []
-
-
-def polynomial_linear_combination(f, X):
-    r"""
-    Express the polynomial "f" as a linear combination of the list of polynomials "X".
-    """
-    dicts = [defaultdict(int, x.dict()) for x in ([f] + X)]
-    keys = set().union(*dicts)
-    M = matrix(QQ, [[d[i] for i in keys] for d in dicts])
-    v = M.kernel()
-    try:
-        v = v.basis_matrix().rows()[0]
-        return vector((-v / v[0])[1:])
-    except IndexError:
-        raise ValueError('No linear combination')
-
-
-def polynomial_relations(X):
-    dicts = [defaultdict(int, x.dict()) for x in X]
-    keys = set().union(*dicts)
-    M = matrix([[d[i] for i in keys] for d in dicts])
-    return M.kernel()
-
-
-def spinor_norm(S, A):
-    r"""
-    Compute spinor norms.
-
-    INPUT:
-    -- "S" - a Gram matrix for the quadratic form
-    -- "A" - an element of the orthogonal group O(S)
-
-    OUTPUT: the spinor norm of A (an element of Q^x / (Q^x)^2).
-    """
-    n = A.nrows()
-    I = identity_matrix(n)
-    s = Integer(1)
-    i = 0
-    bound = n + 2
-    while 1:
-        try:
-            i += 1
-            v = next(v for v in (A - I).columns() if v)
-            n = v * S * v / 2
-            v = matrix(v)
-            s *= n
-            R = I - v.transpose() * v * S / n
-            A *= R
-            if i > bound:
-                raise RuntimeError
-        except StopIteration:
-            return s.squarefree_part()
-
-
-def _amf_relations(X):
-    r"""
-    Linear relations among a set of modular forms.
-    """
-    if not X:
-        return matrix([])
-    N = len(X)
-    if N == 1:
-        try:
-            Y = X[0]
-            Xref = Y[0]
-            X = Y
-        except (IndexError, TypeError):
-            Xref = X[0]
-    else:
-        Xref = X[0]
-    Y = [x._f() for x in X]
-    k = Xref.weight()
-    if k > 0:
-        V = polynomial_relations([y[0] for y in Y])
-        if not V.dimension():
-            return V
-        for i in range(1, len(Y[0])):
-            V = V.intersection(polynomial_relations([y[i] for y in Y]))
-            if not V.dimension():
-                return V
-    else:
-        n = Xref.gram_matrix().nrows()
-        V = matrix([[y[[0] * n] for y in x] for x in Y]).kernel()
-    return V
+r"""
+
+Algebraic modular forms on O(n)
+
+AUTHORS:
+
+- Brandon Williams
+
+"""
+
+# ****************************************************************************
+#       Copyright (C) 2020-2024 Brandon Williams
+#
+# This program is free software: you can redistribute it and/or modify
+# it under the terms of the GNU General Public License as published by
+# the Free Software Foundation, either version 2 of the License, or
+# (at your option) any later version.
+#                  https://www.gnu.org/licenses/
+# ****************************************************************************
+
+from collections import defaultdict
+from itertools import combinations, product
+
+import random
+
+from sage.arith.misc import kronecker_symbol, next_prime
+from sage.arith.srange import srange
+from sage.combinat.subset import powerset
+from sage.functions.other import binomial, floor
+from sage.graphs.graph import Graph
+from sage.matrix.constructor import matrix
+from sage.matrix.special import identity_matrix
+from sage.misc.cachefunc import cached_function
+from sage.misc.prandom import randrange
+from sage.modular.arithgroup.congroup_gamma0 import Gamma0_constructor as Gamma0
+from sage.modules.free_module_element import vector
+from sage.quadratic_forms.quadratic_form import QuadraticForm
+from sage.rings.finite_rings.finite_field_constructor import FiniteField as GF
+from sage.rings.finite_rings.integer_mod import mod, square_root_mod_prime
+from sage.rings.integer import Integer
+from sage.rings.integer_ring import ZZ
+from sage.rings.number_field.number_field import NumberField
+from sage.rings.polynomial.polynomial_ring_constructor import PolynomialRing
+from sage.rings.power_series_ring import PowerSeriesRing
+from sage.rings.rational_field import QQ
+from sage.rings.real_mpfr import RR
+
+from .eisenstein_series import local_normal_form_with_change_vars
+from .weilrep import WeilRep
+# from .weilrep_misc import relations
+
+import cypari2
+pari = cypari2.Pari()
+
+
+class AlgebraicModularForms(object):
+    r"""
+    This class represents spaces of algebraic modular forms on the compact groups O(n).
+
+    INPUT: an OrthogonalModularForms instance is constructed by calling ``OrthogonalModularForms(S)``, where:
+    - ``S`` -- a Gram matrix for a positive-definite lattice; or
+    - ``S`` -- a quadratic form; or
+    - ``S`` -- the WeilRep instance WeilRep(S)
+    """
+
+    def __init__(self, w, **kwargs):
+        try:
+            S = w.gram_matrix()
+        except AttributeError:
+            w = WeilRep(w)
+            S = w.gram_matrix()
+        if not w.is_positive_definite():
+            raise ValueError('This lattice is not positive-definite.')
+        self.__weilrep = w
+        self.__gram_matrix = S
+        self.__qf = w.quadratic_form()
+        # dictionaries to store computations
+        self.__bases = {}
+        self.__hs_spin = {}
+        self.__molien_spin = {}
+        self.__neighbor_matrices = {}
+
+    def __repr__(self):
+        return 'Algebraic modular forms associated to the Gram matrix\n%s' % str(self.__gram_matrix)
+
+    # ## Attributes
+
+    def automorphism_group(self):
+        r"""
+        Return the automorphism group of self.
+
+        The result is a GAP matrix group. To use its elements (e.g. to multiply with them) you usually need to make it into a Sage matrix.
+        (for example by mapping g to matrix(n, n, g))
+        """
+        try:
+            return self.__aut
+        except AttributeError:
+            q = self.quadratic_form()
+            g = q.automorphism_group()
+            self.__aut = g
+            return g
+
+    def _small_automorphism_group(self):
+        try:
+            return self.__aut_small
+        except AttributeError:
+            g = self.automorphism_group()
+            g_gens = g.gens()
+            X = [g.subgroup(x) for x in powerset(g_gens)]
+            self.__aut_small = max(X, key=lambda x: len(x) if len(x) < 10000 else 0)
+            return self.__aut_small
+
+    def _base_ring(self):
+        S = self.__gram_matrix
+        return PolynomialRing(QQ, ['x_%s' % i for i in range(S.nrows())])
+
+    def classes(self):
+        r"""
+        Return a list of AlgebraicModularForms instances representing the classes in self's genus.
+
+        We compute them using p-neighbors which are then saved for later use.
+        (This is slow if one only wants to know the classes because we compute all the p-neighbors.)
+
+        EXAMPLES::
+
+            sage: from weilrep import *
+            sage: m = AlgebraicModularForms(matrix([[4, 1, 1], [1, 6, 1], [1, 1, 4]]))
+            sage: len(m.classes())
+            2
+        """
+        try:
+            return self.__cg
+        except AttributeError:
+            p = 2
+            while self.level() % p == 0:
+                p = next_prime(p)
+            _ = self.neighbor_matrices(p, 1)
+            return self.__cg
+
+    def _automorphism_group_conj_classes(self):
+        try:
+            return self.__cc
+        except AttributeError:
+            g = self.automorphism_group()
+            x = g.conjugacy_classes()
+            self.__cc = x
+            return x
+
+    def genus(self):
+        return self.weilrep().genus()
+
+    def gram_matrix(self):
+        return self.__gram_matrix
+
+    def is_split(self, p):
+        r"""
+        Determine whether O(L) is split over \QQ_p.
+        In other words whether L_p is hyperbolic.
+
+        EXAMPLES::
+
+            sage: from weilrep import *
+            sage: m = AlgebraicModularForms(CartanMatrix(['A', 6]))
+            sage: m.is_split(2)
+            True
+        """
+        S = self.gram_matrix()
+        n = S.nrows()
+        if n % 2:
+            return False
+        _, j = hyperbolic_splitting(S, p)
+        return j + j == n
+
+    def level(self):
+        return self.weilrep().level()
+
+    def _local_isometries(self):
+        r"""
+        Compute \QQ-isometries between the class representatives of self's genus.
+
+        If the class representatives (specifically those computed by .classes()) are Gram matrices labelled S_1,...,S_n,
+        then this computes isometries A_1,...,A_n  over QQ, with denominators coprime to the discriminant, such that A_i.transpose() * S_i * A_i is self's Gram matrix.
+        These are used to 'canonically' identify the classes of self's genus as lattices in self x QQ so that the spinor norm is well-defined.
+
+        EXAMPLES::
+
+            sage: from weilrep import *
+            sage: m = AlgebraicModularForms([[4, 1, 0, 0], [1, 4, 1, 0], [0, 1, 4, 1], [0, 0, 1, 4]])
+            sage: I = m._local_isometries()
+            sage: X = m.classes()
+            sage: all(I[i].transpose() * X[i].gram_matrix() * I[i] == m.gram_matrix() for i in range(len(X)))
+            True
+        """
+        try:
+            return self.__equiv
+        except AttributeError:
+            _ = self.classes()
+            return self.__equiv
+
+    def mass(self):
+        r"""
+        Compute the mass of self's genus.
+        """
+        return self.quadratic_form().conway_mass()
+
+    def neighbor_graph(self, p, k=1):
+        r"""
+        Compute the p^k-neighbor graph.
+
+        INPUT:
+        - ``p`` -- a prime not dividing the discriminant
+        - ``k`` -- an integer
+
+        OUTPUT: the multigraph whose vertices are the equivalence classes of the genus, where there is an edge between two vertices for each realization as p^k-neighbors.
+        """
+        classes = self.classes()
+        _ = self.neighbor_matrices(p, k)
+        d = {i: [] for i in range(len(classes))}
+        for i, x in enumerate(classes):
+            for j, y in enumerate(x.neighbor_matrices(p, k)):
+                d[i].extend([j] * len(y))
+        G = Graph(d)
+        return G
+
+    def neighbor_matrices(self, p, k, classes=None, num_automorphisms=None, equivalences=None):
+        r"""
+        Compute change-of-basis matrices between p^k-neighbors.
+
+        NOTE: if representatives of the genus are not already known, then we compute them here. The representatives obtained this way are random.
+        """
+        try:
+            return self.__neighbor_matrices[(p, k)]
+        except KeyError:
+            try:
+                classes = self.__cg
+                num_automorphisms = [x.number_of_automorphisms() for x in classes]
+                equivalences = self._local_isometries()
+            except AttributeError:
+                if classes is None:
+                    classes = [self]
+                    num_automorphisms = [self.number_of_automorphisms()]
+                    equivalences = [identity_matrix(self.gram_matrix().nrows())]
+                pass
+
+            def isometry(x, z, i):
+                r"""
+                Find a pair j, m such that m is an isometry between x and classes[j], or add a new class
+                """
+                nonlocal classes, equivalences, num_automorphisms
+                q = QuadraticForm(x)
+                for j, y in enumerate(classes):
+                    q2 = y.quadratic_form()
+                    a = q2.is_globally_equivalent_to(q, return_matrix=True)
+                    if a:
+                        return j, a
+                classes.append(AlgebraicModularForms(x))
+                num_automorphisms.append(Integer(q.number_of_automorphisms()))
+                equivalences.append(z * equivalences[i])
+                return len(classes) - 1, equivalences[0]
+            U = []
+            for i, x in enumerate(classes):
+                u = [[] for _ in classes]
+                S = x.gram_matrix()
+                G = x._small_automorphism_group()
+                L = pk_neighbors(S, G, p, k)
+                for y, a, n in L:
+                    j, b = isometry(y, a, i)
+                    c = b * a
+                    for h in n:
+                        h = h.transpose().inverse()
+                        try:
+                            u[j].append(c * h)
+                        except IndexError:
+                            u.append([c * h])
+                U.append(u)
+            if sum(~x for x in num_automorphisms) != self.mass():
+                # lets try another prime
+                _ = self.neighbor_matrices(next_prime(p), 1, classes=classes, num_automorphisms=num_automorphisms, equivalences=equivalences)
+                old_classes = classes
+                classes = self.__cg
+                for u in U:
+                    if len(u) != len(classes):
+                        u.extend([0] * (len(classes) - len(u)))
+                for i, x in enumerate(classes):
+                    if i > len(old_classes):
+                        u = [[] for _ in classes]
+                        S = x.gram_matrix()
+                        G = x._small_automorphism_group()
+                        L = pk_neighbors(S, G, p, k)
+                        for y, a, n in L:
+                            j, b = isometry(y)
+                            c = b * a
+                            for h in n:
+                                h = h.transpose()
+                                try:
+                                    u[j].append(c * h)
+                                except IndexError:
+                                    u.append([c * h])
+            for i, x in enumerate(classes):
+                x._AlgebraicModularForms__neighbor_matrices[(p, k)] = U[i]
+            self.__cg = classes
+            self.__equiv = equivalences
+            return self.__neighbor_matrices[(p, k)]
+
+    def number_of_automorphisms(self):
+        return Integer(self.__qf.number_of_automorphisms())
+
+    def quadratic_form(self):
+        return self.__qf
+ 
+    def weilrep(self):
+        return self.__weilrep
+
+    def __eq__(self, other):
+        if not isinstance(other, AlgebraicModularForms):
+            return False
+        return self.gram_matrix() == other.gram_matrix()
+
+    # ## modular forms
+
+    def basis(self, k, spin=Integer(1), det=Integer(1), verbose=False, reynolds=False):
+        r"""
+        Compute a basis of algebraic modular forms of weight Har_k.
+
+        EXAMPLES::
+
+            sage: from weilrep import *
+            sage: m = AlgebraicModularForms(CartanMatrix(['D', 4]))
+            sage: m.basis(6)
+            [Algebraic modular form mapping
+            [ 2 -1  0  0]
+            [-1  2 -1 -1]
+            [ 0 -1  2  0]
+            [ 0 -1  0  2]
+            to
+            -x_0^6 + 3*x_0^5*x_1 - 5*x_0^3*x_1^3 + 3*x_0*x_1^5 - x_1^6 - 5*x_0^4*x_1*x_2 + 10*x_0^3*x_1^2*x_2 + 5*x_0^2*x_1^3*x_2 - 10*x_0*x_1^4*x_2 + 3*x_1^5*x_2 + 5*x_0^4*x_2^2 - 10*x_0^3*x_1*x_2^2 + 5*x_0*x_1^3*x_2^2 - 10*x_0^2*x_1*x_2^3 + 10*x_0*x_1^2*x_2^3 - 5*x_1^3*x_2^3 + 5*x_0^2*x_2^4 - 5*x_0*x_1*x_2^4 + 3*x_1*x_2^5 - x_2^6 - 5*x_0^4*x_1*x_3 + 10*x_0^3*x_1^2*x_3 + 5*x_0^2*x_1^3*x_3 - 10*x_0*x_1^4*x_3 + 3*x_1^5*x_3 - 30*x_0^2*x_1^2*x_2*x_3 + 30*x_0*x_1^3*x_2*x_3 - 10*x_1^4*x_2*x_3 + 30*x_0^2*x_1*x_2^2*x_3 - 30*x_0*x_1^2*x_2^2*x_3 + 5*x_1^3*x_2^2*x_3 + 10*x_1^2*x_2^3*x_3 - 5*x_1*x_2^4*x_3 + 5*x_0^4*x_3^2 - 10*x_0^3*x_1*x_3^2 + 5*x_0*x_1^3*x_3^2 + 30*x_0^2*x_1*x_2*x_3^2 - 30*x_0*x_1^2*x_2*x_3^2 + 5*x_1^3*x_2*x_3^2 - 30*x_0^2*x_2^2*x_3^2 + 30*x_0*x_1*x_2^2*x_3^2 - 10*x_1*x_2^3*x_3^2 + 5*x_2^4*x_3^2 - 10*x_0^2*x_1*x_3^3 + 10*x_0*x_1^2*x_3^3 - 5*x_1^3*x_3^3 + 10*x_1^2*x_2*x_3^3 - 10*x_1*x_2^2*x_3^3 + 5*x_0^2*x_3^4 - 5*x_0*x_1*x_3^4 - 5*x_1*x_2*x_3^4 + 5*x_2^2*x_3^4 + 3*x_1*x_3^5 - x_3^6]
+        """
+        try:
+            return self.__bases[(k, spin, det)]
+        except KeyError:
+            pass
+        dim = self.dimension(k, separate_classes=True, spin=spin, det=det)
+        if verbose:
+            print('I need to find %s modular forms.' % dim)
+        R = self._base_ring()
+        L = []
+        for i, x in enumerate(self.classes()):
+            if verbose:
+                print('I will compute invariant polynomials for class %s of %s.' % (i, len(self.classes())))
+            if k:
+                y = invariant_weight_k_polynomials_with_dim_bound(x.gram_matrix(), x.automorphism_group(), k, dim[i], spin=spin, det=det, verbose=verbose, reynolds=reynolds)
+                y = [b / b.content() for b in y]
+            elif self._AlgebraicModularForms__molien_spin[(spin, det)][i].numerator()[0]:
+                y = [R(1)]
+            else:
+                y = []
+            L.append(y)
+        a = []
+        zero = R.zero()
+        n = len(L)
+        for i, y in enumerate(L):
+            a.extend(AlgebraicModularForm(self, [zero] * i + [x] + [zero] * (n - 1 - i),
+                                          k, spin=spin, det=det) for x in y)
+        self.__bases[(k, spin)] = a
+        return a
+
+    def eisenstein_series(self):
+        r"""
+        Compute the Eisenstein series.
+        (This is the modular form of weight 0 that maps each class to 1.)
+        """
+        x = self.classes()
+        R = self._base_ring()
+        return AlgebraicModularForm(self, [R(1) for _ in x], 0)
+
+    def hilbert_series(self, spin=1, det=1):
+        r"""
+        Compute the Hilbert series
+        \sum (dim M(Har_k)) * t^k
+        as a rational function of t.
+
+        INPUT:
+        - ``spin`` (optional, default = 1). This is a squarefree divisor of the discriminant. If spin = d is nontrivial, then we twist by the spinor character spin_d
+        (if d = p is prime, then this is just the spinor norm over QQ_p).
+
+        - ``det`` (optional, default = 1). If det = -1, then we twist by the determinant character det of O(L).
+
+        Twisting by a character \chi means that we compute the Hilbert series
+        \sum (dim M(Har_k x \chi)) * t^k
+
+        EXAMPLES::
+
+            sage: from weilrep import *
+            sage: m = AlgebraicModularForms(CartanMatrix(['D', 4]))
+            sage: m.hilbert_series()
+            -1/(t^26 - t^20 - t^18 - t^14 + t^12 + t^8 + t^6 - 1)
+
+            sage: from weilrep import *
+            sage: m = AlgebraicModularForms(CartanMatrix(['D', 4]))
+            sage: m.hilbert_series(spin = 2)
+            -t^12/(t^26 - t^20 - t^18 - t^14 + t^12 + t^8 + t^6 - 1)
+
+            sage: from weilrep import *
+            sage: m = AlgebraicModularForms(CartanMatrix(['D', 4]))
+            sage: m.hilbert_series(det = -1)
+            -t^24/(t^26 - t^20 - t^18 - t^14 + t^12 + t^8 + t^6 - 1)
+        """
+        try:
+            if spin == 1 and det == 1:
+                return self.__hs
+            else:
+                return self.__hs_spin[(spin, det)]
+        except (AttributeError, KeyError):
+            r, t = PolynomialRing(QQ, 't').objgen()
+            x = self.classes()
+            s = 0
+            molien_series = []
+            n = self.gram_matrix().nrows()
+            for m in x:
+                f = 0
+                S = m.gram_matrix()
+                if spin == 1:
+                    if det == 1:
+                        character = lambda y: 1
+                    else:
+                        character = lambda y: y.determinant()
+                else:
+                    if det == 1:
+                        def character(y):
+                            N = spinor_norm(S, y)
+                            return (-1)**sum(N.valuation(p) for p in spin.prime_factors())
+                    else:
+                        def character(y):
+                            N = spinor_norm(S, y)
+                            return y.determinant() * (-1)**sum(N.valuation(p) for p in spin.prime_factors())
+                N = m.number_of_automorphisms()
+                cc = m._automorphism_group_conj_classes()
+                for u in cc:
+                    y = matrix(n, n, u.representative())
+                    f += character(y) * u.cardinality() * (1 - t * t) / (N * r(t**n * y.charpoly()(~t)))
+                molien_series.append(f)
+                s += f
+            if spin == 1 and det == 1:
+                self.__hs = s
+                self.__molien = molien_series
+            self.__hs_spin[(spin, det)] = s
+            self.__molien_spin[(spin, det)] = molien_series
+            return s
+
+    def dimension(self, k, spin=1, det=1, separate_classes=False):
+        r"""
+        Compute the dimension of the space of algebraic modular forms of weight Har_k.
+
+        INPUT:
+        - ``k`` -- the weight (a natural number or 0)
+        - ``spin`` -- the spinor character (see .hilbert_series())
+        - ``det`` -- the determinant character (see .hilbert_series())
+        - ``separate_classes`` -- Boolean (default False). If True then we ONLY compute the space of harmonic polynomials that transform under self's orthogonal group O(L) with the specified character.
+
+        EXAMPLES::
+
+            sage: from weilrep import *
+            sage: m = AlgebraicModularForms(CartanMatrix(['D', 5]))
+            sage: m.dimension(40)
+            28
+
+            sage: from weilrep import *
+            sage: m = AlgebraicModularForms(CartanMatrix(['A', 5]))
+            sage: m.dimension(5, spin=3)
+            1
+        """
+        if self.level() % spin:
+            raise ValueError('The spin character must correspond to a divisor of the level %s' % self.level())
+        r = PowerSeriesRing(QQ, 't', (k + 1))
+        p = self.hilbert_series(spin=spin, det=det)
+        if separate_classes:
+            if spin == 1 and det == 1:
+                p = self.__molien
+            else:
+                p = self.__molien_spin[(spin, det)]
+            f = [r(p.numerator()) / r(p.denominator()) for p in p]
+            return [f[k] for f in f]
+        f = r(p.numerator()) / r(p.denominator())
+        return f[k]
+
+    def theta_kernel(self, k, spin=1, det=1):
+        r"""
+        Compute a basis of the kernel of the theta map.
+
+        EXAMPLES::
+
+            sage: from weilrep import *
+            sage: m = AlgebraicModularForms(matrix([[2, 1, 0, 0, 0], [1, 2, 1, 0, 0], [0, 1, 2, 1, 0], [0, 0, 1, 2, 0], [0, 0, 0, 0, 2]]))
+            sage: len(m.theta_kernel(8))
+            1
+        """
+        X = self.basis(k, spin=spin, det=det)
+        V = polynomial_relations([x.theta().polynomial() for x in X]).basis_matrix()
+        return [sum(v[i] * x for i, x in enumerate(X)) for v in V.rows()]
+
+    # ## Hecke etc
+
+    def eigenforms(self, X, spin=1, det=1, _p=2, _name='', _final_recursion=True, _K_list=[]):
+        r"""
+        Compute eigenforms.
+
+        If k is a natural number or 0, then
+        self.eigenforms(k)
+        produces Galois representatives of the eigenforms of weight k.
+
+        If X is a list of AlgebraicModularForm instances, then
+        self.eigenforms(X)
+        produces Galois representatives of the eigenforms contained in span(X).
+        (If span(X) is not invariant under the Hecke operators then this should produce some sort of error!!)
+
+        EXAMPLES::
+
+            sage: from weilrep import *
+            sage: m = AlgebraicModularForms(CartanMatrix(['A', 4]))
+            sage: m.eigenforms(8)
+            [Algebraic modular form mapping
+            [ 2 -1  0  0]
+            [-1  2 -1  0]
+            [ 0 -1  2 -1]
+            [ 0  0 -1  2]
+            to
+            (-71/25536*a_0 + 85/336)*x_0^8 + (71/6384*a_0 - 85/84)*x_0^7*x_1 + (-65/17024*a_0 + 275/224)*x_0^6*x_1^2 + (-1403/51072*a_0 - 95/672)*x_0^5*x_1^3 + (367/8512*a_0 - 45/112)*x_0^4*x_1^4 + (-1403/51072*a_0 - 95/672)*x_0^3*x_1^5 + (-65/17024*a_0 + 275/224)*x_0^2*x_1^6 + (71/6384*a_0 - 85/84)*x_0*x_1^7 + (-71/25536*a_0 + 85/336)*x_1^8 + (-2573/76608*a_0 + 4855/1008)*x_0^6*x_1*x_2 + (2573/25536*a_0 - 4855/336)*x_0^5*x_1^2*x_2 + (-20351/153216*a_0 + 43885/2016)*x_0^4*x_1^3*x_2 + (197/2016*a_0 - 9805/504)*x_0^3*x_1^4*x_2 + (233/51072*a_0 + 5045/672)*x_0^2*x_1^5*x_2 + (-1403/38304*a_0 - 95/504)*x_0*x_1^6*x_2 + (71/6384*a_0 - 85/84)*x_1^7*x_2 + (2573/76608*a_0 - 4855/1008)*x_0^6*x_2^2 + (-2573/25536*a_0 + 4855/336)*x_0^5*x_1*x_2^2 + (1165/51072*a_0 + 25225/672)*x_0^4*x_1^2*x_2^2 + (4685/38304*a_0 - 49975/504)*x_0^3*x_1^3*x_2^2 + (-301/3648*a_0 + 2135/48)*x_0^2*x_1^4*x_2^2 + (233/51072*a_0 + 5045/672)*x_0*x_1^5*x_2^2 + (-65/17024*a_0 + 275/224)*x_1^6*x_2^2 + (301/1368*a_0 - 2135/18)*x_0^4*x_1*x_2^3 + (-301/684*a_0 + 2135/9)*x_0^3*x_1^2*x_2^3 + (4685/38304*a_0 - 49975/504)*x_0^2*x_1^3*x_2^3 + (197/2016*a_0 - 9805/504)*x_0*x_1^4*x_2^3 + (-1403/51072*a_0 - 95/672)*x_1^5*x_2^3 + (-301/2736*a_0 + 2135/36)*x_0^4*x_2^4 + (301/1368*a_0 - 2135/18)*x_0^3*x_1*x_2^4 + (1165/51072*a_0 + 25225/672)*x_0^2*x_1^2*x_2^4 + (-20351/153216*a_0 + 43885/2016)*x_0*x_1^3*x_2^4 + (367/8512*a_0 - 45/112)*x_1^4*x_2^4 + (-2573/25536*a_0 + 4855/336)*x_0^2*x_1*x_2^5 + (2573/25536*a_0 - 4855/336)*x_0*x_1^2*x_2^5 + (-1403/51072*a_0 - 95/672)*x_1^3*x_2^5 + (2573/76608*a_0 - 4855/1008)*x_0^2*x_2^6 + (-2573/76608*a_0 + 4855/1008)*x_0*x_1*x_2^6 + (-65/17024*a_0 + 275/224)*x_1^2*x_2^6 + (71/6384*a_0 - 85/84)*x_1*x_2^7 + (-71/25536*a_0 + 85/336)*x_2^8 + (-2573/76608*a_0 + 4855/1008)*x_0^6*x_2*x_3 + (2573/25536*a_0 - 4855/336)*x_0^5*x_1*x_2*x_3 + (-18517/51072*a_0 + 265295/672)*x_0^4*x_1^2*x_2*x_3 + (3049/5472*a_0 - 55115/72)*x_0^3*x_1^3*x_2*x_3 + (-18517/51072*a_0 + 265295/672)*x_0^2*x_1^4*x_2*x_3 + (2573/25536*a_0 - 4855/336)*x_0*x_1^5*x_2*x_3 + (-2573/76608*a_0 + 4855/1008)*x_1^6*x_2*x_3 + (31/3192*a_0 - 10685/42)*x_0^4*x_1*x_2^2*x_3 + (-31/1596*a_0 + 10685/21)*x_0^3*x_1^2*x_2^2*x_3 + (-1289/6384*a_0 + 17515/84)*x_0^2*x_1^3*x_2^2*x_3 + (193/912*a_0 - 5555/12)*x_0*x_1^4*x_2^2*x_3 + (2573/25536*a_0 - 4855/336)*x_1^5*x_2^2*x_3 + (301/1368*a_0 - 2135/18)*x_0^4*x_2^3*x_3 + (-301/684*a_0 + 2135/9)*x_0^3*x_1*x_2^3*x_3 + (5627/6384*a_0 - 90145/84)*x_0^2*x_1^2*x_2^3*x_3 + (-12667/19152*a_0 + 240545/252)*x_0*x_1^3*x_2^3*x_3 + (-20351/153216*a_0 + 43885/2016)*x_1^4*x_2^3*x_3 + (-193/912*a_0 + 5555/12)*x_0^2*x_1*x_2^4*x_3 + (193/912*a_0 - 5555/12)*x_0*x_1^2*x_2^4*x_3 + (197/2016*a_0 - 9805/504)*x_1^3*x_2^4*x_3 + (-2573/25536*a_0 + 4855/336)*x_0^2*x_2^5*x_3 + (2573/25536*a_0 - 4855/336)*x_0*x_1*x_2^5*x_3 + (233/51072*a_0 + 5045/672)*x_1^2*x_2^5*x_3 + (-1403/38304*a_0 - 95/504)*x_1*x_2^6*x_3 + (71/6384*a_0 - 85/84)*x_2^7*x_3 + (2573/76608*a_0 - 4855/1008)*x_0^6*x_3^2 + (-2573/25536*a_0 + 4855/336)*x_0^5*x_1*x_3^2 + (18517/51072*a_0 - 265295/672)*x_0^4*x_1^2*x_3^2 + (-3049/5472*a_0 + 55115/72)*x_0^3*x_1^3*x_3^2 + (18517/51072*a_0 - 265295/672)*x_0^2*x_1^4*x_3^2 + (-2573/25536*a_0 + 4855/336)*x_0*x_1^5*x_3^2 + (2573/76608*a_0 - 4855/1008)*x_1^6*x_3^2 + (-31/3192*a_0 + 10685/42)*x_0^4*x_1*x_2*x_3^2 + (31/1596*a_0 - 10685/21)*x_0^3*x_1^2*x_2*x_3^2 + (1289/6384*a_0 - 17515/84)*x_0^2*x_1^3*x_2*x_3^2 + (-193/912*a_0 + 5555/12)*x_0*x_1^4*x_2*x_3^2 + (-2573/25536*a_0 + 4855/336)*x_1^5*x_2*x_3^2 + (-301/912*a_0 + 2135/12)*x_0^4*x_2^2*x_3^2 + (301/456*a_0 - 2135/6)*x_0^3*x_1*x_2^2*x_3^2 + (-1289/1064*a_0 + 17515/14)*x_0^2*x_1^2*x_2^2*x_3^2 + (5627/6384*a_0 - 90145/84)*x_0*x_1^3*x_2^2*x_3^2 + (1165/51072*a_0 + 25225/672)*x_1^4*x_2^2*x_3^2 + (1289/6384*a_0 - 17515/84)*x_0^2*x_1*x_2^3*x_3^2 + (-1289/6384*a_0 + 17515/84)*x_0*x_1^2*x_2^3*x_3^2 + (4685/38304*a_0 - 49975/504)*x_1^3*x_2^3*x_3^2 + (18517/51072*a_0 - 265295/672)*x_0^2*x_2^4*x_3^2 + (-18517/51072*a_0 + 265295/672)*x_0*x_1*x_2^4*x_3^2 + (-301/3648*a_0 + 2135/48)*x_1^2*x_2^4*x_3^2 + (233/51072*a_0 + 5045/672)*x_1*x_2^5*x_3^2 + (-65/17024*a_0 + 275/224)*x_2^6*x_3^2 + (301/1368*a_0 - 2135/18)*x_0^4*x_2*x_3^3 + (-301/684*a_0 + 2135/9)*x_0^3*x_1*x_2*x_3^3 + (301/456*a_0 - 2135/6)*x_0^2*x_1^2*x_2*x_3^3 + (-301/684*a_0 + 2135/9)*x_0*x_1^3*x_2*x_3^3 + (301/1368*a_0 - 2135/18)*x_1^4*x_2*x_3^3 + (31/1596*a_0 - 10685/21)*x_0^2*x_1*x_2^2*x_3^3 + (-31/1596*a_0 + 10685/21)*x_0*x_1^2*x_2^2*x_3^3 + (-301/684*a_0 + 2135/9)*x_1^3*x_2^2*x_3^3 + (-3049/5472*a_0 + 55115/72)*x_0^2*x_2^3*x_3^3 + (3049/5472*a_0 - 55115/72)*x_0*x_1*x_2^3*x_3^3 + (4685/38304*a_0 - 49975/504)*x_1^2*x_2^3*x_3^3 + (197/2016*a_0 - 9805/504)*x_1*x_2^4*x_3^3 + (-1403/51072*a_0 - 95/672)*x_2^5*x_3^3 + (-301/2736*a_0 + 2135/36)*x_0^4*x_3^4 + (301/1368*a_0 - 2135/18)*x_0^3*x_1*x_3^4 + (-301/912*a_0 + 2135/12)*x_0^2*x_1^2*x_3^4 + (301/1368*a_0 - 2135/18)*x_0*x_1^3*x_3^4 + (-301/2736*a_0 + 2135/36)*x_1^4*x_3^4 + (-31/3192*a_0 + 10685/42)*x_0^2*x_1*x_2*x_3^4 + (31/3192*a_0 - 10685/42)*x_0*x_1^2*x_2*x_3^4 + (301/1368*a_0 - 2135/18)*x_1^3*x_2*x_3^4 + (18517/51072*a_0 - 265295/672)*x_0^2*x_2^2*x_3^4 + (-18517/51072*a_0 + 265295/672)*x_0*x_1*x_2^2*x_3^4 + (1165/51072*a_0 + 25225/672)*x_1^2*x_2^2*x_3^4 + (-20351/153216*a_0 + 43885/2016)*x_1*x_2^3*x_3^4 + (367/8512*a_0 - 45/112)*x_2^4*x_3^4 + (-2573/25536*a_0 + 4855/336)*x_0^2*x_2*x_3^5 + (2573/25536*a_0 - 4855/336)*x_0*x_1*x_2*x_3^5 + (-2573/25536*a_0 + 4855/336)*x_1^2*x_2*x_3^5 + (2573/25536*a_0 - 4855/336)*x_1*x_2^2*x_3^5 + (-1403/51072*a_0 - 95/672)*x_2^3*x_3^5 + (2573/76608*a_0 - 4855/1008)*x_0^2*x_3^6 + (-2573/76608*a_0 + 4855/1008)*x_0*x_1*x_3^6 + (2573/76608*a_0 - 4855/1008)*x_1^2*x_3^6 + (-2573/76608*a_0 + 4855/1008)*x_1*x_2*x_3^6 + (-65/17024*a_0 + 275/224)*x_2^2*x_3^6 + (71/6384*a_0 - 85/84)*x_2*x_3^7 + (-71/25536*a_0 + 85/336)*x_3^8]
+        """
+        if isinstance(X, Integer):
+            X = self.basis(X, spin=spin, det=det)
+            return self.eigenforms(X, spin=spin, det=det)
+        if not X:
+            return []
+        while self.level() % _p == 0:
+            _p = next_prime(_p)
+        T = self.hecke_operator(_p)
+        M = T.matrix(X)
+        chi = M.characteristic_polynomial()
+        F = chi.factor()
+        L = []
+        i = 0
+        K_list = []
+        chi_list = []
+        for x, n in F:
+            if x.degree() > 1:
+                name = 'a_%s%s' % (_name, i)
+                K = NumberField(x, name)
+                i += 1
+            else:
+                K = QQ
+            M_K = matrix(K, M)
+            V = x(M_K).transpose().kernel().basis_matrix()
+            V_rows = V.rows()
+            if n == 1:
+                if len(V_rows) > 1:
+                    P = matrix(K, [V.solve_left(M_K * v) for v in V_rows])
+                    for p in P.eigenvectors_left(extend=False):
+                        c = p[0].charpoly()
+                        if c not in chi_list:
+                            L.append(vector(p[1][0]) * V)
+                            K_list.append(K)
+                            chi_list.append(c)
+                else:
+                    L.append(V_rows[0])
+                    K_list.append(K)
+            else:  # this will get ugly if multiplicity-one fails for some reason. For maximal lattices it is probably OK.
+                _name = _name + '%s_' % i
+                K_list_2, eigenvectors = self.eigenforms([sum(v[i] * X[i] for i in range(len(v))) for v in V_rows], _p=next_prime(_p), _name=_name, _final_recursion=False, _K_list=K_list)
+                K_list.extend(K_list_2)
+                L.extend([x * V for x in eigenvectors])
+        eigenforms = []
+        if _final_recursion:
+            L = [sum(X[i] * y for i, y in enumerate(x)) for x in L]
+            for i, x in enumerate(L):
+                x.__class__ = AlgebraicModularFormEigenform
+                x._AlgebraicModularFormEigenform__field = K_list[i]
+                eigenforms.append(x)
+            return eigenforms
+        return K_list, L
+
+    def hecke_operator(self, p, d=1, safe=False):
+        r"""
+        Construct the Hecke operator T_{p, d}.
+        This is the Hecke operator defined using p^d-neighbors.
+
+        INPUT:
+        - ``p`` -- a prime
+        - ``d`` -- a natural number (default d=1)
+
+        OUTPUT: AlgebraicModularFormHeckeOperator
+        """
+        if self.level() % p or safe is False:
+            return AlgebraicModularFormHeckeOperator(self, p, d=d)
+        raise NotImplementedError('Hecke operators are only implemented for primes not dividing the discriminant.')
+
+
+class AlgebraicModularForm(object):
+    r"""
+    Class to represent an algebraic modular form.
+
+    Should not be called directly.
+    Initialize with the following data
+    - ``amf`` -- AlgebraicModularForms instance (generally the one that created this form)
+    - ``f`` -- a list of polynomials, one for each class in the genus of amf
+    - ``weight`` -- self's weight (an integer k, representing Har_k)
+    - ``spin``, ``det`` -- character twist
+    """
+
+    def __init__(self, amf, f, weight, spin=1, det=1):
+        self.__amf = amf
+        self.__f = f
+        self.__weight = weight
+        self.__spin = spin
+        self.__det = det
+
+    def __repr__(self):
+        r"""
+        When printed. This can be long, so don't do it unless you need to.
+        """
+        try:
+            return self.__str
+        except AttributeError:
+            f = self.__f
+            s = 'Algebraic modular form mapping\n' + '\n'.join(['%s\nto\n%s,\n' % (str(x.gram_matrix()), str(f[i])) for i, x in enumerate(self.__amf.classes())])
+            s = s[:-2]
+            self.__str = s
+            return s
+
+    def amf(self):
+        r"""
+        Return self's AlgebraicModularForms instance.
+        """
+        return self.__amf
+
+    def base_field(self):
+        r"""
+        Return the coefficient field. If self is a Hecke eigenform then this is the field generated by the eigenvalues.
+        """
+        return self._f()[0].base_ring()
+
+    def _f(self):
+        return self.__f
+
+    def gram_matrix(self):
+        return self.__amf.gram_matrix()
+
+    def det(self):
+        return self.__det
+
+    def spin(self):
+        return self.__spin
+
+    def weight(self):
+        return self.__weight
+
+    def __call__(self, x):
+        r"""
+        Return the polynomial corresponding to x.
+
+        x should be a quadratic form in the correct genus.
+        """
+        amf = self.__amf
+        classes = amf.classes()
+        f = self.__f
+        try:
+            x = x.gram_matrix()
+        except AttributeError:
+            try:
+                x = x.matrix()
+            except AttributeError:
+                pass
+        classes = [y.quadratic_form() for y in classes]
+        g = [y.matrix() for y in classes]
+        try:
+            i = g.index(x)
+            return f[i]
+        except ValueError:
+            q = QuadraticForm(ZZ, x)
+            try:
+                i = next(i for i, y in enumerate(classes) if y.is_globally_equivalent_to(q))
+                return f[i]
+            except StopIteration:
+                raise ValueError('%s is not in the correct genus!' % str(x)) from None
+
+    # ## Arithmetic operations
+
+    def __add__(self, other):
+        if not other:
+            return self
+        if self.amf() != other.amf() or self.weight() != other.weight() or self.spin() != other.spin() or self.det() != other.det():
+            raise TypeError
+        f1 = self._f()
+        f2 = other._f()
+        return AlgebraicModularForm(self.amf(), [f1[i] + f2[i] for i in range(len(f1))], self.weight(), spin=self.spin(), det=self.det())
+    __radd__ = __add__
+
+    def __sub__(self, other):
+        if self.amf() != other.amf() or self.weight() != other.weight() or self.spin() != other.spin() or self.det() != other.det():
+            raise TypeError
+        f1 = self._f()
+        f2 = other._f()
+        return AlgebraicModularForm(self.amf(), [f1[i] - f2[i] for i in range(len(f1))], self.weight(), spin=self.spin(), det=self.det())
+
+    def __mul__(self, other):
+        r"""
+        Multiplication of algebraic modular forms is defined by means of the harmonic projection.
+        This makes algebraic modular forms a commutative graded ring.
+        """
+        if isinstance(other, AlgebraicModularForm):
+            amf = self.amf()
+            if amf != other.amf():
+                raise TypeError
+            f1 = self._f()
+            f2 = other._f()
+            classes = amf.classes()
+            spin = (self.spin() * other.spin()).squarefree_part()
+            return AlgebraicModularForm(self.amf(), [harmonic_projection(f1[i] * f2[i], classes[i].gram_matrix()) for i in range(len(f1))], self.weight() + other.weight(), spin=spin)
+        return AlgebraicModularForm(self.amf(), [other * x for x in self._f()], self.weight(), spin=self.spin(), det=self.det())
+    __rmul__ = __mul__
+
+    def __div__(self, N):
+        return AlgebraicModularForm(self.amf(), [x / N for x in self._f()], self.weight(), spin=self.spin(), det=self.det())
+    __truediv__ = __div__
+
+    # ## Theta map
+
+    def theta(self, bound=None):
+        r"""
+        Apply the Theta map to self.
+
+        The Fourier coefficients of the theta functions are computed up to bound.
+        If bound is not given then we use the Sturm bound.
+        """
+        amf = self.__amf
+        classes = amf.classes()
+        f = self._f()
+        q, = PowerSeriesRing(self.base_field(), 'q').gens()
+        lvl = amf.level()
+        k = self.weight()
+        n = amf.gram_matrix().nrows() + k + k
+        if bound is None:
+            bound = floor(Gamma0(lvl).index() * n / 24) + 1
+        if k > 0:
+            def theta_series(x, p):
+                if not p:
+                    return 0
+                x = x.gram_matrix()
+                _, _, v = pari(x).qfminim(bound + bound + 1)
+                v = v.sage().columns()
+                return sum(q ** (Integer(v * x * v / 2)) * p(*v) for v in v)
+            return sum(theta_series(classes[i], p) / classes[i].number_of_automorphisms() for i, p in enumerate(f)).add_bigoh(bound)
+        return sum(f[i][[0] * n] * x.quadratic_form().theta_series(bound) / x.number_of_automorphisms() for i, x in enumerate(classes))
+
+
+class AlgebraicModularFormHeckeOperator(object):
+    r"""
+    This class represents Hecke operators that act on algebraic modular forms for a definite orthogonal group O(n) = O(S).
+
+    If p is a prime and d \in \NN, then the Hecke operator T_{p, d} is defined using the "p^d-neighbor" relation.
+    """
+
+    def __init__(self, amf, p, d=1):
+        self.__index = p
+        self.__degree = d
+        self.__amf = amf
+
+    def __repr__(self):
+        return 'Hecke operator of index %s and degree %s acting on %s' % (self.__index, self.__degree, self.__amf)
+
+    def amf(self):
+        return self.__amf
+
+    def degree(self):
+        return self.__degree
+
+    def index(self):
+        return self.__index
+
+    def __call__(self, f):
+        r"""
+        Apply the Hecke operator (self) to the AlgebraicModularForm f.
+
+        INPUT:
+        - "f" -- AlgebraicModularForm
+
+        OUTPUT: AlgebraicModularForm
+        """
+        amf = self.__amf
+        k = f.weight()
+        p = self.__index
+        d = self.__degree
+        S = amf.gram_matrix()
+        R = amf._base_ring()
+        rgens = vector(R.gens())
+        spin = f.spin()
+        det = f.det()
+        classes = amf.classes()
+
+        def spinor_character(A):
+            return (-1)**len([p for p in spinor_norm(S, A).prime_factors() if spin % p == 0])
+        if det == 1:
+            if spin == 1:
+                character = lambda A: 1
+            else:
+                character = spinor_character
+        else:
+            if spin == 1:
+                character = lambda A: A.determinant()
+            else:
+                character = lambda A: A.determinant() * spinor_character(A)
+        h = [R(0)] * len(classes)
+        iso = amf._local_isometries()
+        for i, x in enumerate(classes):
+            nm = x.neighbor_matrices(p, d)
+            b1 = iso[i]
+            for j, b_list in enumerate(nm):
+                if b_list:
+                    b0 = iso[j]
+                    for b in b_list:
+                        c = character(b0.inverse() * b * b1)
+                        if k:
+                            h[i] += c * f._f()[j](*(b * rgens))
+                        else:
+                            h[i] += c * f._f()[j]
+        # normalization factor p^k?
+        p_k = p ** k
+        return AlgebraicModularForm(amf, [p_k * x for x in h], k, spin=spin, det=det)
+
+    def _evaluate_at_point(self, f, v):
+        r"""
+        Apply the Hecke operator to the algebraic modular form f, then evaluate at a point v \in \QQ^n.
+
+        This is a lot faster than __call__ because we do not have to manipulate polynomials.
+        We use it to compute the matrix representation of Hecke operators with respect to a basis.
+        """
+        amf = self.__amf
+        k = f.weight()
+        p = self.__index
+        d = self.__degree
+        spin = f.spin()
+        classes = amf.classes()
+        det = f.det()
+
+        def spinor_character(A):
+            return (-1)**len([p for p in spinor_norm(S, A).prime_factors() if spin % p == 0])
+        if det == 1:
+            if spin == 1:
+                character = lambda A: 1
+            else:
+                character = spinor_character
+        else:
+            if spin == 1:
+                character = lambda A: A.determinant()
+            else:
+                character = lambda A: A.determinant() * spinor_character(A)
+        h = [0] * len(classes)
+        S = amf.gram_matrix()
+        iso = amf._local_isometries()
+        for i, x in enumerate(classes):
+            nm = x.neighbor_matrices(p, d)
+            b1 = iso[i]
+            for j, b_list in enumerate(nm):
+                if b_list:
+                    b0 = iso[j]
+                    for b in b_list:
+                        c = character(b0.inverse() * b * b1)
+                        if k:
+                            h[i] += c * f._f()[j](*(b * v))
+                        else:
+                            h[i] += c * f._f()[j]
+        # normalization factor p^k?
+        p_k = p ** k
+        return [p_k * x for x in h]
+
+    def matrix(self, X):
+        r"""
+        Compute the representation matrix of the Hecke operator with respect to a basis.
+
+        We do this by evaluating the basis and its image at random points in \QQ^n and comparing the results.
+        """
+        x = []
+        w = []
+        n = self.__amf.gram_matrix().nrows()
+        m = 0
+        len_X = len(X)
+        if not len_X:
+            return matrix([[]])
+        N = len(X[0]._f())
+        denominator = len_X * n
+        k = X[0].weight()
+        if k:
+            while m < len(X):
+                v = vector(RR(random.random()).nearby_rational(max_denominator=denominator) for _ in range(n))
+                y = x
+                for i in range(N):
+                    y = y + [[f._f()[i](*v) for f in X]]
+                m1 = matrix(y).rank()
+                if m1 > m:
+                    x = y
+                    w.append(v)
+                    m = m1
+            m = [[y for v in w for u in self._evaluate_at_point(f, v) for y in u] for f in X]
+            return matrix(x).solve_right(matrix(m).transpose())
+        else:
+            I = [i for i in range(N) if any(f._f()[i] for f in X)]
+            x = [[f._f()[i].base_ring()(f._f()[i]) for f in X] for i in I]
+            Y = [self.__call__(f) for f in X]
+            m = [[y._f()[i].base_ring()(y._f()[i]) for y in Y] for i in I]
+        return matrix(x).solve_left(matrix(m))
+
+
+class AlgebraicModularFormEigenform(AlgebraicModularForm):
+
+    def eigenvalue(self, p, d=1):
+        K = self.base_field()
+        if not self.amf().level() % p:
+            raise ValueError('The prime %s divides the lattice level %s.' % (p, self.amf().level()))
+        T = self.amf().hecke_operator(p, d=d)
+        n = self.amf().gram_matrix().nrows()
+        denominator = 10 * n
+        while 1:
+            v = vector(RR(random.random()).nearby_rational(max_denominator=denominator) for _ in range(n))
+            f = T._evaluate_at_point(self, v)
+            g = self._f()
+            try:
+                xv = [x(*v) for x in g]
+                i = next(i for i, x in enumerate(xv) if x)
+                return K(f[i] / xv[i])
+            except StopIteration:
+                pass
+
+    def euler_factor(self, p):
+        r"""
+        Compute the Euler factor at a "good" prime p in self's L-function.
+
+        NOTE: this only works if the rank of the lattice is <= 8.
+        We use Murphy's formulas for the explicit Satake transform.
+        """
+        rank = self.gram_matrix().nrows()
+        k = self.weight()
+        p_k = p**k
+        X, = PolynomialRing(self.field(), 'X').gens()
+        if rank == 3:
+            e1 = self.eigenvalue(p)
+            return 1 - e1*X + p**(2 * k + 1) * X * X
+        if rank == 4:
+            e1 = self.eigenvalue(p) / p_k
+            if self.amf().is_split(p):
+                e2 = self.eigenvalue(p, d=2) / p_k
+                g = 1 - e1 * X + p * (e2 + 2) * X**2 - p * p * e1 * X**3 + p**4 * X**4
+                return g(p_k * X)
+            g = (1 - p**2 * X**2) * (1 - e1 * X + p**2 * X * X)
+            return g(p_k * X)
+        if rank == 5:
+            e1 = self.eigenvalue(p) / p_k
+            e2 = self.eigenvalue(p, d=2) / p_k
+            g = 1 - e1*X + (e2 + 1 + p * p) * p * X * X - e1 * p**3 * X**3 + p**6 * X**4
+            return g(p_k * X)
+        if rank == 6:
+            e1 = self.eigenvalue(p) / p_k
+            e2 = self.eigenvalue(p, d=2) / p_k
+            if self.amf().is_split(p):
+                e3 = self.eigenvalue(p, d=3) / p_k
+                g = 1 - e1 * X + (e2 + 1 + p + p*p) * p * X * X - (e1 + e1 + e3) * (p * X)**3 + (e2 + 1 + p + p*p) * p**5 * X**4 - e1 * p**8 * X**5 + p**12 * X**6
+                return g(p_k * X)
+            g = (1 - p**4 * X * X) * (1 - e1 * X + (e2 + p**3 + p**2 - p + 1) * p * X * X - p**4 * e1 * X**3 + p**8 * X**4)
+            return g(p_k * X)
+        if rank == 7:
+            e1 = self.eigenvalue(p) / p_k
+            e2 = self.eigenvalue(p, d=2) / p_k
+            e3 = self.eigenvalue(p, d=3) / p_k
+            g = 1 - e1 * X + p * (e2 + p**4 + p * p + 1) * X**2 - p**3 * ((1 + p * p) * e1 + e3) * X**3 + p**6 * (e2 + p**4 + p * p + 1) * X**4 - p**10 * e1 * X**5 + p**15 * X**6
+            return g(p_k * X)
+        if rank == 8:
+            e1 = self.eigenvalue(p) / p_k
+            e2 = self.eigenvalue(p, d=2) / p_k
+            e3 = self.eigenvalue(p, d=3) / p_k
+            if self.amf().is_split(p):
+                e4 = self.eigenvalue(p, d=4) / p_k
+                g = 1 - e1 * X + p * (e2 + p**4 + 2 * p**2 + 1) * X**2 - p**3 * (e3 + e1 * (p**2 + p + 1)) * X**3 + p**6 * (e4 + 2 * (e2 + p**4 + p**2 + 1)) * X**4 - p**9 * (e3 + e1 * (p**2 + p + 1)) * X**5 + p**13 * (e2 + p**4 + 2 * p**2 + 1) * X**6 - p**18 * e1 * X**7 + p**24 * X**8
+                return g(p_k * X)
+            g = (1 - p**6 * X**2) * (1 - e1 * X + p * (e2 + p**5 + p**4 + 1) * X**2 - p**3 * (e3 + e1 * (p**3 + p**2 - p + 1)) * X**3 + p**7 * (e2 + p**5 + p**4 + 1) * X**4 - p**12 * e1 * X**5 + p**18 * X**6)
+            return g(p_k * X)
+        return NotImplemented
+
+    def field(self):
+        r"""
+        Field of definition.
+        This is the field generated by self's Hecke eigenvalues.
+        """
+        return self.__field
+
+
+# ## Implement the algorithms of Chapter 5 of Jeffery Hein's thesis
+
+def isotropic_vector(S, V, p):
+    r"""
+    Compute an isotropic vector in an isotropic quadratic form over Z/pZ.
+
+    INPUT:
+    - ``S`` -- a Gram matrix for the quadratic form, defined over ZZ. (I.e. a symmetric integral matrix with even diagonal.)
+    - ``V`` -- a set of vectors
+    - ``p`` -- a prime
+
+    OUTPUT: a vector v in span(V) that is isotropic, i.e. v*S*v/2 = 0 mod p.
+
+    WARNING: if S is anisotropic then this algorithm will probably never terminate!
+    Don't use this code on anisotropic lattices.
+
+    Note: the vector v is random.
+    """
+    V = V[:3]
+    W = matrix(ZZ, V)
+    S1 = W * S * W.transpose()
+    K = matrix(GF(p), S1).kernel().basis_matrix()
+    if p > 2 and K.nrows():
+        x = vector(ZZ, K.rows()[0])
+        v = x[0] * V[0] + x[1] * V[1] + x[2] * V[2]
+        return v
+    S00 = S1[0, 0] // 2
+    S11 = S1[1, 1] // 2
+    if S00 % p == 0:
+        return V[0]
+    if S11 % p == 0:
+        return V[1]
+    n = len(V)
+    S01 = S1[0, 1]
+    if p == 2 and S01 % 2 == 0:
+        return V[0] + V[1]
+    if n == 2:
+        if p == 2:
+            raise RuntimeError
+        d = S01 * S01 - 4 * S00 * S11
+        d = square_root_mod_prime(mod(d, p))
+        return V[1] - Integer((d + S01) // (S00 + S00)) * V[0]
+    if p == 2:
+        e = S1[0, 2] % 2
+        g = (e * (S1[1, 2] + 1) + S1[2, 2] // 2) % 2
+        return g * V[0] + e * V[1] + V[2]
+    D, P = local_normal_form_with_change_vars(S1, p)
+    P = P % p
+    V0, V1, V2 = matrix(ZZ, P * W).rows()
+    if D[0, 0] % p == 0:
+        return V0
+    if D[1, 1] % p == 0:
+        return V1
+    if D[2, 2] % p == 0:
+        return V2
+    while 1:
+        a = randrange(1, p)
+        b = randrange(p)
+        u = -((a * a * D[0, 0] + b * b * D[1, 1]) / D[2, 2]) % p
+        if kronecker_symbol(u, p) == 1:
+            return vector(ZZ, a * V0 + b * V1 + square_root_mod_prime(mod(u, p)) * V2)
+        a = randrange(p)
+        b = randrange(1, p)
+        u = -((a * a * D[0, 0] + b * b * D[1, 1]) / D[2, 2]) % p
+        if kronecker_symbol(u, p) == 1:
+            return vector(ZZ, a * V0 + b * V1 + square_root_mod_prime(mod(u, p)) * V2)
+
+
+def hyperbolic_complement(S, V, p, X=[]):
+    r"""
+    Compute a hyperbolic complement to an isotropic subspace.
+    """
+    n = len(V)
+    if n:
+        W = matrix(V).transpose()
+        S1 = S * W
+        s = S1.columns()[0]
+        if X:
+            U = matrix(ZZ, matrix(GF(p), matrix(X) * S).transpose().kernel().basis_matrix())
+            x = next(x for x in U if x * s % p)
+            s = x / (x * s)
+        else:
+            j, x = next(x for x in enumerate(s) if x[1] % p)
+            s = vector(ZZ, [0] * (j) + [Integer(x).inverse_mod(p)] + [0] * (S.nrows() - j - 1))  # - V[0] * ( S[j, j] / (2 * x * x) ) % p
+        X = X + [s, V[0]]
+        if n > 1:
+            Z = hyperbolic_complement(S, V[1:], p, X=X)
+            s = s % p
+            s = s - sum(s * S1.columns()[i] * Z[i - 1] % p for i in range(1, n)) - sum(s * S * Z[i - 1] * V[i] % p for i in range(1, n))
+            s = s - V[0] * (s * S * s) / 2
+            return [s % p] + Z
+        s = s - V[0] * (s * S * s) / 2
+        return [s % p]
+    return []
+
+
+def hyperbolic_splitting(S, p, V=None, X=[], j=0):
+    r"""
+    Compute a maximal hyperbolic splitting.
+
+    OUTPUT: a list H such that matrix(H) * S * matrix(H).transpose() splits a maximal number of hyperbolic planes over Z/p, together with a number i (the number of hyperbolic planes)
+
+    WARNING: the output is random
+    """
+    if V is None:
+        V = identity_matrix(S.nrows()).rows()
+    n = len(V)
+    if n:
+        if n == 1:
+            return [V[0]], 0
+        elif n == 2:
+            S0 = V[0] * S
+            S00 = S0 * V[0] // 2
+            S01 = S0 * V[1]
+            S11 = V[1] * S * V[1] // 2
+            if p == 2:
+                if S00 % 2 and S11 % 2:
+                    return V[:2], 0
+            elif p > 2:
+                d = S01 * S01 - 4 * S00 * S11
+                if kronecker_symbol(d, p) != 1:
+                    return V[:2], 0
+        W = matrix(V)
+        v1 = isotropic_vector(S, V[:3], p)
+        v2, = hyperbolic_complement(S, [v1], p, X=X)
+        v2 = (v2 / (v1 * S * v2)) % p
+        Sv1 = (W * S) * v1
+        Sv2 = (W * S) * v2
+        U = matrix(ZZ, matrix(GF(p), [Sv1, Sv2]).transpose().kernel().basis_matrix())
+        X = X + [v1, v2]
+        H, j = hyperbolic_splitting(S, p, V=(U * W).rows(), X=X, j=j)
+        return [v1, v2] + H, j + 1
+    return [], 0
+
+
+def isotropic_subspaces_nondegenerate(S, p, k):
+    r"""
+    Compute all k-dimensional isotropic subspaces in a quadratic form S over Z/pZ.
+    """
+    if not k:
+        return []
+    H, j = hyperbolic_splitting(S, p)
+    H = matrix(ZZ, H)
+    S_H = H * S * H.transpose()
+    H_t = H.transpose()
+    if not j:
+        return []
+    two_j = j + j
+    n = S.nrows() - two_j
+    if n:
+        Sn = S_H[(-n):, (-n):]
+        d = {i: [] for i in range(p)}
+        if n == 1:
+            Sn = Sn[0, 0] / 2
+            for a in range(p):
+                d[Sn * a * a % p].append([a])
+        elif n == 2:
+            Sn00, Sn01 = Sn.rows()[0]
+            Sn11 = Sn[1, 1] / 2
+            Sn00 /= 2
+            for a in range(p):
+                for b in range(p):
+                    N = a * (a * Sn00 + b * Sn01) + b * b * Sn11
+                    d[N % p].append([a, b])
+    else:
+        d = {i: [] for i in range(p)}
+        d[0] = [[]]
+
+    @cached_function
+    def subspaces_with_pivot(P):
+        n = len(P)
+        r = list(range(p))
+        P0 = P[0]
+        if n == 1:
+            v = [0] * (P0 + 2 - (P0 % 2))
+            v[P0] = 1
+            X = [r for _ in range(2 * floor(P0 / 2) + 2, two_j)]
+            isotropic_lines = []
+            L = list(product(*X))
+            N = Integer(len(X))
+            if P0 % 2:
+                for x in L:
+                    u = sum(-x[i + i] * x[i + i + 1] % p for i in range(N / 2)) % p
+                    h = v + list(x)
+                    isotropic_lines.extend([h + y for y in d[u]])
+            else:
+                for a in range(p):
+                    v[P0 + 1] = a
+                    for x in L:
+                        u = (-a + sum(-x[i + i] * x[i + i + 1] % p for i in range(N / 2))) % p
+                        h = v + list(x)
+                        isotropic_lines.extend([h + y for y in d[u]])
+            return [[vector(ZZ, x)] for x in isotropic_lines]
+        Q = subspaces_with_pivot(P[:1])
+        R = subspaces_with_pivot(P[1:])
+        return [x + y for x in Q for y in R if not any(x[0][i] for i in P[1:]) and not any(x[0] * S_H * z % p for z in y)]
+    subspaces = []
+    for pivot in combinations(range(two_j), k):
+        X = subspaces_with_pivot(pivot)
+        X = [[H_t * x % p for x in x] for x in X]
+        subspaces += X
+    subspaces_with_pivot.clear_cache()
+    return subspaces
+
+
+def compute_radical(S, p):
+    r"""
+    Split off the radical of the quadratic form.
+    """
+    K = GF(p)
+    Sp = S.change_ring(K)
+    V = Sp.right_kernel().basis_matrix()
+    N = V.nrows()
+    U = matrix(ZZ, V).transpose().echelon_form(transformation=True)[1].inverse().columns()
+    return U[:N], U[N:]
+
+
+def GFp_subspaces(p, N, k):
+    allowed_pivots = combinations(range(N), k)
+    X = []
+    range_p = list(range(p))
+    for pivots in allowed_pivots:
+        J = [[[0] for _ in range(pivot)] + [range_p for _ in range(pivot, N)] for pivot in pivots]
+        for j, pivot in enumerate(pivots):
+            for j2 in range(k):
+                if j2 != j:
+                    J[j2][pivot] = [0]
+            J[j][pivot] = [1]
+        V = [list(product(*j)) for j in J]
+        X = X + list(product(*V))
+    return X
+
+
+def isotropic_subspaces(S, p, k):
+    radical, nondegen = compute_radical(S, p)
+    if not radical:
+        return isotropic_subspaces_nondegenerate(S, p, k)
+    N = len(radical)
+    if not nondegen:
+        B = GFp_subspaces(p, N, k)
+        return [[sum(x[i] * v for i, v in enumerate(radical)) for x in y] for y in B]
+    else:
+        H = matrix(nondegen)
+        Ht = H.transpose()
+        SH = matrix(ZZ, H * S * Ht)
+        Q = QuadraticForm(SH)
+        if Q.is_anisotropic(p):
+            B = GFp_subspaces(p, N, k)
+            return [[sum(x[i] * v for i, v in enumerate(radical)) for x in y] for y in B]
+        X = []
+        range_p = list(range(p))
+        range_p_N = [list(x) for x in product(*[range_p for _ in range(N)])]
+        Zt = matrix(radical + nondegen).transpose()
+        for j in range(N + 1):
+            A = isotropic_subspaces_nondegenerate(SH, p, k - j)
+            V = [list(x) for x in product(*[range_p_N for _ in range(k - j)])]
+            A2 = []
+            for v in V:
+                A2 += [[v[i] + list(a) for i, a in enumerate(a)] for a in A]
+            B = GFp_subspaces(p, N, j)
+            A = [[Zt * vector(x) % p for x in x] for x in A2]
+            B = [[sum(x[i] * v for i, v in enumerate(radical)) for x in y] for y in B]
+            X += [x + y for x in B for y in A]
+        return X
+
+
+def lift_p_to_psqr(S, p, X, Z):
+    r"""
+    Lift a hyperbolic pair (X, Z) mod p to a hyperbolic pair (X, Z) mod p^2
+    """
+    X2 = []
+    Z2 = []
+    SX = [S * x for x in X]
+    SZ = [S * z for z in Z]
+    for i, x in enumerate(X):
+        z = Z[i]
+        y1 = x - (x * SX[i]) * Z[i] / 2
+        y2 = z - (z * SZ[i]) * X[i] / 2
+        for j in range(i):
+            y1 -= (X[j] * SX[i]) * Z[j]
+            y2 -= (Z[j] * SZ[i]) * X[j]
+        X2.append(y1)
+        Z2.append(y2)
+    return X2, Z2
+    Z3 = [x - p * sum(ZZ(((x * S * X2[j]) - (i == j)) / p) % p * Z2[i]
+                      for i in range(len(X2)))
+          for j, x in enumerate(Z2)]
+    return X2, Z3
+
+
+def antisymmetric_matrices_mod(n, p):
+    r"""
+    Iterate through antisymmetric matrices of size (n x n) modulo p
+    """
+    r = list(range(p))
+    X = product(*[r for _ in range(ZZ(n * (n - 1) / 2))])
+    for x in X:
+        y = matrix(ZZ, n, n)
+        s = 0
+        for i in range(n):
+            for j in range(i + 1, n):
+                y[i, j] = x[s]
+                y[j, i] = -x[s]
+                s += 1
+        yield y
+
+
+def orbits(X, G, p):
+    r"""
+    Split X into G-orbits
+    """
+    K = GF(p)
+    n = len(X[0][0])
+    G_reduce = [matrix(K, n, n, g) for g in G]
+    Y = []
+    Z = []
+    for x in X:
+        x = matrix(K, x).rref()
+        if x not in Z:
+            H = []
+            for i, g in enumerate(G_reduce):
+                y = x * g
+                y = y.rref()
+                if y not in Z:
+                    Z.append(y)
+                    y = y.lift()
+                    H.append((y, G[i]))
+            Y.append(H)
+    return Y
+
+
+def pk_neighbors_from_X(S, X, p):
+    r"""
+    Compute (p^k)-neighbors of Q given a k-dimensional isotropic subspace X
+    """
+    n = S.nrows()
+    try:
+        Z = hyperbolic_complement(S, X, p)
+    except StopIteration:
+        return []
+    X, Z = lift_p_to_psqr(S, p, X, Z)
+    X = matrix(ZZ, X)
+    Z = matrix(ZZ, Z)
+    M = antisymmetric_matrices_mod(X.nrows(), p)
+    L = []
+    K = GF(p)
+    psqr_I = p * p * identity_matrix(n)
+    U = matrix(K, X * S).transpose().kernel().basis_matrix().lift()
+    V = (p * U).stack(psqr_I)
+    for A in M:
+        B = (X + p * A * Z).stack(V)
+        B = B.hermite_form()[:n, :] / p
+        Bt = B.transpose()
+        S1 = (B * S * Bt).change_ring(ZZ)
+        L.append([S1, Bt.inverse()])
+    return L
+
+
+def pk_neighbors(S, G, p, k):
+    r"""
+    Compute (p^k)-neighbors with change-of-basis matrices.
+    """
+    X = isotropic_subspaces(S, p, k)
+    n = S.nrows()
+    G_tr = [matrix(n, n, g).transpose() for g in G]
+    Y = orbits(X, G_tr, p)
+    Z = []
+    for y in Y:
+        x, g = y[0]
+        P = pk_neighbors_from_X(S, x.rows(), p)
+        Z.extend([(x, b, [y[1] for y in y]) for x, b in P])
+    return Z
+
+
+# ## miscellaneous functions
+
+
+def harmonic_projection(p, S):
+    r"""
+    Compute the harmonic projection h of a homogeneous polynomial p with respect to a quadratic form Q.
+    This is the unique harmonic (with respect to Q) polynomial with the property
+
+    p(X) = h(X) + Q(X) * f(X)
+
+    with a polynomial f of degree deg(p)-2.
+
+    INPUT:
+    -- "p" - a homogeneous polynomial in dim(S) variables
+    -- "S" - a Gram matrix for the quadratic form Q
+
+    OUTPUT: harmonic homogeneous polynomial
+    """
+    R = p.parent()
+    n = S.nrows()
+    v = vector(R.gens())
+    u = v * S * v / 2
+    u_powers = [1]
+    D = [R.derivation(x) for x in R.gens()]
+    S_inv = S.inverse()
+
+    def laplacian(f):
+        v = S_inv * vector([d(f) for d in D])
+        return 2 * sum(d(v[i]) for i, d in enumerate(D))
+    laplacians = [p]
+    d = ZZ(p.degree())
+    k = d // 2
+    for i in range(k):
+        u_powers.append(u_powers[-1] * u)
+        laplacians.append(laplacian(laplacians[-1]))
+
+    def double_factorial(n):
+        if n == 0 or n == 1:
+            return 1
+        return n * double_factorial(n - 2)
+    f = 0
+    for j in srange(k + 1):
+        c = (-1)**j * double_factorial(n + 2 * (d - j - 2)) / (double_factorial(2 * j) * double_factorial(n + 2 * d - 4))
+        f += c * u_powers[j] * laplacians[j]
+    return f
+
+
+def harmonic_invariant_polynomial_generator(S, G, n, d, spin=1, det=1):
+    r = PolynomialRing(QQ, ['x_%s' % i for i in range(n)])
+
+    def lists_of_fixed_sum(nvars, N):
+        if nvars == 1:
+            return [[N]]
+        return [[j] + x for j in range(N + 1) for x in lists_of_fixed_sum(nvars - 1, N - j)]
+    L = lists_of_fixed_sum(n, d)
+    L_dict = {tuple(x): i for i, x in enumerate(L)}
+    M = [r.monomial(*x) for x in L]
+    rgens = vector(r.gens())
+    if spin == 1:
+        if det == 1:
+            character = lambda y: 1
+        else:
+            character = lambda y: y.determinant()
+    else:
+        if det == 1:
+            character = lambda y: (-1)**len([p for p in spinor_norm(S, y).prime_factors() if spin % p == 0])
+        else:
+            character = lambda y: y.determinant() * (-1)**len([p for p in spinor_norm(S, y).prime_factors() if spin % p == 0])
+
+    def permutation_matrix_minus_identity(g):
+        g = matrix(n, n, g)
+        z = g * rgens
+        x = []
+        chi = character(g)
+        for i, m in enumerate(M):
+            y = [0] * len(L)
+            f = m(*z)
+            c = f.coefficients()
+            d = f.exponents()
+            for j, a in enumerate(d):
+                y[L_dict[tuple(a)]] = c[j]
+            y[i] -= chi
+            x.append(y)
+        return matrix(x).transpose()
+    G_gens = G.gens()
+    u = permutation_matrix_minus_identity(G_gens[0])
+    for g in G_gens[1:]:
+        u = u.stack(permutation_matrix_minus_identity(g))
+    Z = matrix(u).transpose().kernel().basis_matrix()
+    for z in Z.rows():
+        yield harmonic_projection(r({tuple(x): z[i] for i, x in enumerate(L)}), S)
+
+
+def invariant_harmonic_projection(f, G, S, spin=1, det=1):
+    n = S.nrows()
+    v = vector(f.parent().gens())
+    if spin == 1:
+        if det == 1:
+            h = sum(f(*(matrix(n, n, y) * v)) for y in G)
+        else:
+            h = sum(matrix(n, n, y).det() * f(*(matrix(n, n, y) * v)) for y in G)
+    else:
+        if det == 1:
+            character = lambda y: (-1)**len([p for p in spinor_norm(S, matrix(n, n, y)).prime_factors() if spin % p == 0])
+        else:
+            character = lambda y: matrix(n, n, y).det() * (-1)**len([p for p in spinor_norm(S, matrix(n, n, y)).prime_factors() if spin % p == 0])
+        h = sum(f(*(matrix(n, n, y) * v)) * character(y) for y in G)
+    return harmonic_projection(h, S)
+
+
+def monomial_iterator(r, d):
+    r"""
+    Iterate through monomials in the multivariate polynomial ring r that are homogeneous of degree d.
+    """
+    def list_with_sum(n, d):
+        if n == 1:
+            yield [d]
+        else:
+            for j in range(d):
+                for x in list_with_sum(n - 1, d - j):
+                    yield [j] + x
+            yield [d] + [0] * (n - 1)
+    n = len(r.gens())
+    for x in list_with_sum(n, d):
+        yield r.monomial(*x)
+
+
+def invariant_weight_k_polynomials_with_dim_bound(S, G, k, bound, spin=1, det=1, verbose=False, reynolds=False):
+    current_list = []
+    R = PolynomialRing(QQ, ['x_%s' % i for i in range(S.nrows())])
+    N = S.nrows()
+    dim = binomial(N + k, N)
+    if len(G) > 10 * dim and not reynolds:  # cutoff where linear algebra might be less awful than the Reynolds projector
+        if verbose:
+            print('The automorphism group is large (%s elements) so I will use linear algebra.' % len(G))
+        for f in harmonic_invariant_polynomial_generator(S, G, S.nrows(), k, spin=spin, det=det):
+            new_list = current_list + [f]
+            V = polynomial_relations(new_list)
+            if not V.dimension():
+                current_list = new_list
+            if len(current_list) == bound:
+                return current_list
+    else:
+        if verbose:
+            print('I will compute polynomials via harmonic projection.')
+        excluded_monomials = set([])
+        n = S.nrows()
+        if spin == 1:
+            if det == 1:
+                character = lambda y: 1
+            else:
+                character = lambda y: y.det()
+        else:
+            if det == 1:
+                character = lambda y: (-1)**len([p for p in spinor_norm(S, y).prime_factors() if spin % p == 0])
+            else:
+                character = lambda y: y.det() * (-1)**len([p for p in spinor_norm(S, y).prime_factors() if spin % p == 0])
+        v = vector(R.gens())
+        G = [matrix(n, n, g) for g in G]
+        Gv = [g * v for g in G]
+        Gchar = [character(g) for g in G]
+        for x in monomial_iterator(R, k):
+            if x not in excluded_monomials:
+                f = 0
+                for j, chi in enumerate(Gchar):
+                    gx = x(*Gv[j])
+                    if gx.is_monomial():
+                        excluded_monomials.add(gx)
+                    f += chi * gx
+                if f:
+                    if verbose:
+                        print('I am computing the projection of %s.' % f)
+                    # f = R(invariant_harmonic_projection(x, G, S, spin = spin, det=det))
+                    f = harmonic_projection(f, S)
+                    new_list = current_list + [f]
+                    V = polynomial_relations(new_list)
+                    if not V.dimension():
+                        current_list = new_list
+                    if verbose:
+                        print('I have found %s of %s polynomials.' % (len(current_list), bound))
+                    if len(current_list) == bound:
+                        return current_list
+    return []
+
+
+def polynomial_linear_combination(f, X):
+    r"""
+    Express the polynomial "f" as a linear combination of the list of polynomials "X".
+    """
+    dicts = [defaultdict(int, x.dict()) for x in ([f] + X)]
+    keys = set().union(*dicts)
+    M = matrix(QQ, [[d[i] for i in keys] for d in dicts])
+    v = M.kernel()
+    try:
+        v = v.basis_matrix().rows()[0]
+        return vector((-v / v[0])[1:])
+    except IndexError:
+        raise ValueError('No linear combination')
+
+
+def polynomial_relations(X):
+    dicts = [defaultdict(int, x.dict()) for x in X]
+    keys = set().union(*dicts)
+    M = matrix([[d[i] for i in keys] for d in dicts])
+    return M.kernel()
+
+
+def spinor_norm(S, A):
+    r"""
+    Compute spinor norms.
+
+    INPUT:
+    -- "S" - a Gram matrix for the quadratic form
+    -- "A" - an element of the orthogonal group O(S)
+
+    OUTPUT: the spinor norm of A (an element of Q^x / (Q^x)^2).
+    """
+    n = A.nrows()
+    I = identity_matrix(n)
+    s = Integer(1)
+    i = 0
+    bound = n + 2
+    while 1:
+        try:
+            i += 1
+            v = next(v for v in (A - I).columns() if v)
+            n = v * S * v / 2
+            v = matrix(v)
+            s *= n
+            R = I - v.transpose() * v * S / n
+            A *= R
+            if i > bound:
+                raise RuntimeError
+        except StopIteration:
+            return s.squarefree_part()
+
+
+def _amf_relations(X):
+    r"""
+    Linear relations among a set of modular forms.
+    """
+    if not X:
+        return matrix([])
+    N = len(X)
+    if N == 1:
+        try:
+            Y = X[0]
+            Xref = Y[0]
+            X = Y
+        except (IndexError, TypeError):
+            Xref = X[0]
+    else:
+        Xref = X[0]
+    Y = [x._f() for x in X]
+    k = Xref.weight()
+    if k > 0:
+        V = polynomial_relations([y[0] for y in Y])
+        if not V.dimension():
+            return V
+        for i in range(1, len(Y[0])):
+            V = V.intersection(polynomial_relations([y[i] for y in Y]))
+            if not V.dimension():
+                return V
+    else:
+        n = Xref.gram_matrix().nrows()
+        V = matrix([[y[[0] * n] for y in x] for x in Y]).kernel()
+    return V